from tbsim.dynamics.base import DynType, Dynamics
import torch
import numpy as np
from copy import deepcopy
import pdb


class DoubleIntegrator(Dynamics):
    def __init__(self, name, abound, vbound=None):
        self._name = name
        self._type = DynType.DI
        self.xdim = abound.shape[0] * 2
        self.udim = abound.shape[0]
        self.cyclic_state = list()
        self.vbound = np.array(vbound)
        self.abound = np.array(abound)

    def __call__(self, x, u):
        assert x.shape[:-1] == u.shape[:, -1]
        if isinstance(x, np.ndarray):
            return np.hstack((x[..., 2:], u))
        elif isinstance(x, torch.Tensor):
            return torch.cat((x[..., 2:], u), dim=-1)
        else:
            raise NotImplementedError

    def step(self, x, u, dt, bound=True):

        if isinstance(x, np.ndarray):
            if bound:
                lb, ub = self.ubound(x)
                u = np.clip(u, lb, ub)
            xn = np.hstack(
                ((x[..., 2:4] + 0.5 * u * dt) * dt + x[..., 0:2], x[..., 2:4] + u * dt)
            )
        elif isinstance(x, torch.Tensor):
            if bound:
                lb, ub = self.ubound(x)
<<<<<<< HEAD
                s = (u - lb) / torch.clip(ub - lb, min=1e-3)
                u = lb + (ub - lb) * torch.sigmoid(s)
=======
                u = torch.clip(u, min=lb, max=ub)
>>>>>>> 4dee9336
            xn = torch.clone(x)
            xn[..., 0:2] += (x[..., 2:4] + 0.5 * u * dt) * dt
            xn[..., 2:4] += u * dt
        else:
            raise NotImplementedError
        return xn

    def name(self):
        return self._name

    def type(self):
        return self._type

    def ubound(self, x):
        if self.vbound is None:
            if isinstance(x, np.ndarray):
                lb = np.ones_like(x[..., 2:]) * self.abound[:, 0]
                ub = np.ones_like(x[..., 2:]) * self.abound[:, 1]

            elif isinstance(x, torch.Tensor):
                lb = torch.ones_like(x[..., 2:]) * torch.from_numpy(
                    self.abound[:, 0]
                ).to(x.device)
                ub = torch.ones_like(x[..., 2:]) * torch.from_numpy(
                    self.abound[:, 1]
                ).to(x.device)

            else:
                raise NotImplementedError
        else:
            if isinstance(x, np.ndarray):
                lb = (x[..., 2:] > self.vbound[:, 0]) * self.abound[:, 0]
                ub = (x[..., 2:] < self.vbound[:, 1]) * self.abound[:, 1]

            elif isinstance(x, torch.Tensor):
                lb = (
                    x[..., 2:] > torch.from_numpy(self.vbound[:, 0]).to(x.device)
                ) * torch.from_numpy(self.abound[:, 0]).to(x.device)
                ub = (
                    x[..., 2:] < torch.from_numpy(self.vbound[:, 1]).to(x.device)
                ) * torch.from_numpy(self.abound[:, 1]).to(x.device)
            else:
                raise NotImplementedError
        return lb, ub

    @staticmethod
    def state2pos(x):
        return x[..., 0:2]

    @staticmethod
    def state2yaw(x):
<<<<<<< HEAD
        # return torch.atan2(x[..., 3:], x[..., 2:3])
        return torch.zeros_like(x[..., 0:1])
=======
        return torch.atan2(x[..., 3:], x[..., 2:3])
>>>>>>> 4dee9336
<|MERGE_RESOLUTION|>--- conflicted
+++ resolved
@@ -36,12 +36,7 @@
         elif isinstance(x, torch.Tensor):
             if bound:
                 lb, ub = self.ubound(x)
-<<<<<<< HEAD
-                s = (u - lb) / torch.clip(ub - lb, min=1e-3)
-                u = lb + (ub - lb) * torch.sigmoid(s)
-=======
                 u = torch.clip(u, min=lb, max=ub)
->>>>>>> 4dee9336
             xn = torch.clone(x)
             xn[..., 0:2] += (x[..., 2:4] + 0.5 * u * dt) * dt
             xn[..., 2:4] += u * dt
@@ -93,9 +88,5 @@
 
     @staticmethod
     def state2yaw(x):
-<<<<<<< HEAD
         # return torch.atan2(x[..., 3:], x[..., 2:3])
-        return torch.zeros_like(x[..., 0:1])
-=======
-        return torch.atan2(x[..., 3:], x[..., 2:3])
->>>>>>> 4dee9336
+        return torch.zeros_like(x[..., 0:1])