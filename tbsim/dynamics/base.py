import torch
import numpy as np
import math, copy, time
import abc
from copy import deepcopy


class DynType:
    """
    Holds environment types - one per environment class.
    These act as identifiers for different environments.
    """

    UNICYCLE = 1
    SI = 2
    DI = 3
    BICYCLE = 4


class Dynamics(abc.ABC):
    @abc.abstractmethod
    def __init__(self, name, **kwargs):
        self._name = name
        self.xdim = 4
        self.udim = 2

    @abc.abstractmethod
    def __call__(self, x, u):
        return

    @abc.abstractmethod
<<<<<<< HEAD
    def step(self, x, u, dt, bound):
=======
    def step(self, x, u, dt, bound=True):
>>>>>>> 4dee9336
        return

    @abc.abstractmethod
    def name(self):
        return self._name

    @abc.abstractmethod
    def type(self):
        return

    @abc.abstractmethod
    def ubound(self, x):
        return

    @staticmethod
    def state2pos(x):
        return

    @staticmethod
    def state2yaw(x):
        return


def forward_dynamics(
        dyn_model: Dynamics,
        initial_states: torch.Tensor,
        actions: torch.Tensor,
        step_time: float
):
    """
    Integrate the state forward with initial state x0, action u
    Args:
        dyn_model (dynamics.Dynamics): dynamics model
        initial_states (Torch.tensor): state tensor of size [B, (A), 4]
        actions (Torch.tensor): action tensor of size [B, (A), T, 2]
        step_time (float): delta time between steps
    Returns:
        state tensor of size [B, (A), T, 4]
    """
    num_steps = actions.shape[-2]
    x = [initial_states] + [None] * num_steps
    for t in range(num_steps):
        x[t + 1] = (
            dyn_model.step(
                x[t], actions[..., t, :], step_time
            )
        )

    x = torch.stack(x[1:], dim=-2)
    pos = dyn_model.state2pos(x)
    yaw = dyn_model.state2yaw(x)
    return x, pos, yaw<|MERGE_RESOLUTION|>--- conflicted
+++ resolved
@@ -29,11 +29,7 @@
         return
 
     @abc.abstractmethod
-<<<<<<< HEAD
-    def step(self, x, u, dt, bound):
-=======
     def step(self, x, u, dt, bound=True):
->>>>>>> 4dee9336
         return
 
     @abc.abstractmethod
@@ -58,10 +54,10 @@
 
 
 def forward_dynamics(
-        dyn_model: Dynamics,
-        initial_states: torch.Tensor,
-        actions: torch.Tensor,
-        step_time: float
+    dyn_model: Dynamics,
+    initial_states: torch.Tensor,
+    actions: torch.Tensor,
+    step_time: float,
 ):
     """
     Integrate the state forward with initial state x0, action u
@@ -76,11 +72,7 @@
     num_steps = actions.shape[-2]
     x = [initial_states] + [None] * num_steps
     for t in range(num_steps):
-        x[t + 1] = (
-            dyn_model.step(
-                x[t], actions[..., t, :], step_time
-            )
-        )
+        x[t + 1] = dyn_model.step(x[t], actions[..., t, :], step_time)
 
     x = torch.stack(x[1:], dim=-2)
     pos = dyn_model.state2pos(x)
