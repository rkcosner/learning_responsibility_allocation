from logging import raiseExceptions
import torch
import torch.nn as nn
import torch.nn.functional as F
import pdb
from tbsim.utils.geometry_utils import batch_nd_transform_points


class CNNROIMapEncoder(nn.Module):
    def __init__(
            self,
            map_channels,
            hidden_channels,
            ROI_outdim,
            output_size,
            kernel_size,
            strides,
            input_size,
    ):

        """
        multi-layer CNN with ROI align for the output
        Args:
            map_channels (int): map channel numbers
            ROI (list): list of ROIs
            ROI_outdim (int): ROI points along each dim total interpolating points: ROI_outdim x ROI_outdim
            output_size (int): output feature size
            kernel_size (list): CNN kernel size for each layer
            strides (list): CNN strides for each layer
            input_size (tuple): map size

        """
        super(CNNROIMapEncoder, self).__init__()
        self.convs = nn.ModuleList()
        self.bns = nn.ModuleList()
        self.num_channel_last = hidden_channels[-1]
        self.ROI_outdim = ROI_outdim
        x_dummy = torch.ones([map_channels, *input_size]).unsqueeze(0) * torch.tensor(
            float("nan")
        )

        for i, hidden_size in enumerate(hidden_channels):
            self.convs.append(
                nn.Conv2d(
                    map_channels if i == 0 else hidden_channels[i - 1],
                    hidden_channels[i],
                    kernel_size[i],
                    stride=strides[i],
                    padding=int((kernel_size[i] - 1) / 2),
                )
            )
            self.bns.append(nn.BatchNorm2d(hidden_size))
            x_dummy = self.convs[i](x_dummy)

        "fully connected layer after ROI align"
        self.fc = nn.Linear(
            ROI_outdim * ROI_outdim * self.num_channel_last, output_size
        )

    def forward(self, x, ROI):
        """

        Args:
            x (torch.tensor): image
            ROI (list): ROIs

        Returns:
            out (list): ROI align result for each ROI
        """

        for conv, bn in zip(self.convs, self.bns):
            x0 = x
            x = F.leaky_relu(conv(x), 0.2)
            x = bn(x)
        x = ROI_align(x, ROI, self.ROI_outdim)
        out = [None] * len(x)
        for i in range(len(x)):
            out[i] = self.fc(x[i].flatten(start_dim=-3))

        return out


# def bilinear_interpolate(img, x, y, floattype=torch.float):
#     """Return bilinear interpolation of 4 nearest pts w.r.t to x,y from img
#     Args:
#         img (torch.Tensor): Tensor of size cxwxh. Usually one channel of feature layer
#         x (torch.Tensor): Float dtype, x axis location for sampling
#         y (torch.Tensor): Float dtype, y axis location for sampling
#     batched version

#     Returns:
#         torch.Tensor: interpolated value
#     """
#     bs = img.size(0)
#     x0 = torch.floor(x).type(torch.cuda.LongTensor)
#     x1 = x0 + 1

#     y0 = torch.floor(y).type(torch.cuda.LongTensor)
#     y1 = y0 + 1

#     x0 = torch.clamp(x0, 0, img.shape[-2] - 1)
#     x1 = torch.clamp(x1, 0, img.shape[-2] - 1)
#     y0 = torch.clamp(y0, 0, img.shape[-1] - 1)
#     y1 = torch.clamp(y1, 0, img.shape[-1] - 1)

#     Ia = [None] * bs
#     Ib = [None] * bs
#     Ic = [None] * bs
#     Id = [None] * bs
#     for i in range(bs):
#         Ia[i] = img[i, ..., y0[i], x0[i]]
#         Ib[i] = img[i, ..., y1[i], x0[i]]
#         Ic[i] = img[i, ..., y0[i], x1[i]]
#         Id[i] = img[i, ..., y1[i], x1[i]]

#     Ia = torch.stack(Ia, dim=0)
#     Ib = torch.stack(Ib, dim=0)
#     Ic = torch.stack(Ic, dim=0)
#     Id = torch.stack(Id, dim=0)

#     step = (x1.type(floattype) - x0.type(floattype)) * (
#         y1.type(floattype) - y0.type(floattype)
#     )
#     step = torch.clamp(step, 1e-3, 2)
#     norm_const = 1 / step

#     wa = (x1.type(floattype) - x) * (y1.type(floattype) - y) * norm_const
#     wb = (x1.type(floattype) - x) * (y - y0.type(floattype)) * norm_const
#     wc = (x - x0.type(floattype)) * (y1.type(floattype) - y) * norm_const
#     wd = (x - x0.type(floattype)) * (y - y0.type(floattype)) * norm_const
#     return (
#         Ia * wa.unsqueeze(1)
#         + Ib * wb.unsqueeze(1)
#         + Ic * wc.unsqueeze(1)
#         + Id * wd.unsqueeze(1)
#     )
def bilinear_interpolate(img, x, y, floattype=torch.float):
    """Return bilinear interpolation of 4 nearest pts w.r.t to x,y from img
    Args:
        img (torch.Tensor): Tensor of size cxwxh. Usually one channel of feature layer
        x (torch.Tensor): Float dtype, x axis location for sampling
        y (torch.Tensor): Float dtype, y axis location for sampling

    Returns:
        torch.Tensor: interpolated value
    """
    if img.device.type == "cuda":
        x0 = torch.floor(x).type(torch.cuda.LongTensor)
        y0 = torch.floor(y).type(torch.cuda.LongTensor)
    elif img.device.type == "cpu":
        x0 = torch.floor(x).type(torch.LongTensor)
        y0 = torch.floor(y).type(torch.LongTensor)
    else:
        raise ValueError("device not recognized")
    x1 = x0 + 1
    y1 = y0 + 1

    x0 = torch.clamp(x0, 0, img.shape[-2] - 1)
    x1 = torch.clamp(x1, 0, img.shape[-2] - 1)
    y0 = torch.clamp(y0, 0, img.shape[-1] - 1)
    y1 = torch.clamp(y1, 0, img.shape[-1] - 1)

    Ia = img[..., y0, x0]
    Ib = img[..., y1, x0]
    Ic = img[..., y0, x1]
    Id = img[..., y1, x1]

    step = (x1.type(floattype) - x0.type(floattype)) * (
            y1.type(floattype) - y0.type(floattype)
    )
    step = torch.clamp(step, 1e-3, 2)
    norm_const = 1 / step

    wa = (x1.type(floattype) - x) * (y1.type(floattype) - y) * norm_const
    wb = (x1.type(floattype) - x) * (y - y0.type(floattype)) * norm_const
    wc = (x - x0.type(floattype)) * (y1.type(floattype) - y) * norm_const
    wd = (x - x0.type(floattype)) * (y - y0.type(floattype)) * norm_const
    return (
            Ia * wa.unsqueeze(0)
            + Ib * wb.unsqueeze(0)
            + Ic * wc.unsqueeze(0)
            + Id * wd.unsqueeze(0)
    )


def ROI_align(features, ROI, outdim):
    """Given feature layers and proposals return bilinear interpolated
    points in feature layer

    Args:
        features (torch.Tensor): Tensor of shape channels x width x height
        proposal (list of torch.Tensor): x0,y0,W1,W2,H1,H2,psi
    """

    bs, num_channels, h, w = features.shape

    xg = (
            torch.cat(
                (
                    torch.arange(0, outdim).view(-1, 1) - (outdim - 1) / 2,
                    torch.zeros([outdim, 1]),
                ),
                dim=-1,
            )
            / outdim
    )
    yg = (
            torch.cat(
                (
                    torch.zeros([outdim, 1]),
                    torch.arange(0, outdim).view(-1, 1) - (outdim - 1) / 2,
                ),
                dim=-1,
            )
            / outdim
    )
    gg = xg.view(1, -1, 2) + yg.view(-1, 1, 2)
    gg = gg.to(features.device)
    res = list()
    for i in range(bs):
        if ROI[i] is not None:
            W1 = ROI[i][..., 2:3]
            W2 = ROI[i][..., 3:4]
            H1 = ROI[i][..., 4:5]
            H2 = ROI[i][..., 5:6]
            psi = ROI[i][..., 6:]
            WH = torch.cat((W1 + W2, H1 + H2), dim=-1)
            offset = torch.cat(((W1 - W2) / 2, (H1 - H2) / 2), dim=-1)
            s = torch.sin(psi).unsqueeze(-1)
            c = torch.cos(psi).unsqueeze(-1)
            rotM = torch.cat(
                (torch.cat((c, -s), dim=-1), torch.cat((s, c), dim=-1)), dim=-2
            )
            ggi = gg * WH[..., None, None, :] - offset[..., None, None, :]
            ggi = ggi @ rotM[..., None, :, :] + ROI[i][..., None, None, 0:2]

            x_sample = ggi[..., 0].flatten()
            y_sample = ggi[..., 1].flatten()
            res.append(
                bilinear_interpolate(features[i], x_sample, y_sample).view(
                    ggi.shape[0], num_channels, *ggi.shape[1:-1]
                )
            )
        else:
            res.append(None)

    return res


def generate_ROIs(
        pos,
        yaw,
        centroid,
        raster_from_world,
        mask,
        patch_size,
        mode="last",
):
    """
    This version generates ROI for all agents only at most recent time step unless specified otherwise
    """
    if mode == "all":
        bs = pos.shape[0]
        yaw = yaw.type(torch.float)
        s = torch.sin(yaw).unsqueeze(-1)
        c = torch.cos(yaw).unsqueeze(-1)
        rotM = torch.cat(
            (torch.cat((c, -s), dim=-1), torch.cat((s, c), dim=-1)), dim=-2
        )
        world_xy = ((pos.unsqueeze(-2)) @ (rotM.transpose(-1, -2))).squeeze(-2)
        world_xy += centroid.view(-1, 1, 1, 2).type(torch.float)
        
        Mat = raster_from_world.view(-1, 1, 1, 3, 3).type(torch.float)
        raster_xy = batch_nd_transform_points(world_xy, Mat)
        raster_mult = torch.linalg.norm(raster_from_world[0,0,0:2],dim=[-1]).item()
        patch_size*=raster_mult
        ROI = [None] * bs
        index = [None] * bs
        for i in range(bs):
            ii, jj = torch.where(mask[i])
            index[i] = (ii, jj)
            if patch_size.ndim == 1:
                patches_size = patch_size.repeat(ii.shape[0], 1)
            else:
                sizes = patch_size[i, ii]
                patches_size = torch.cat(
                    (
                        sizes[:, 0:1] * 0.5,
                        sizes[:, 0:1] * 0.5,
                        sizes[:, 1:2] * 0.5,
                        sizes[:, 1:2] * 0.5,
                    ),
                    dim=-1,
                )
            ROI[i] = torch.cat(
                (
                    raster_xy[i, ii, jj],
                    patches_size,
                    yaw[i, ii, jj],
                ),
                dim=-1,
            ).to(pos.device)
        return ROI, index
    elif mode == "last":
        num = torch.arange(0, mask.shape[2]).view(1, 1, -1).to(mask.device)
        nummask = num * mask
        last_idx, _ = torch.max(nummask, dim=2)
        bs = pos.shape[0]
        s = torch.sin(yaw).unsqueeze(-1)
        c = torch.cos(yaw).unsqueeze(-1)
        rotM = torch.cat(
            (torch.cat((c, -s), dim=-1), torch.cat((s, c), dim=-1)), dim=-2
        )
        world_xy = ((pos.unsqueeze(-2)) @ (rotM.transpose(-1, -2))).squeeze(-2)
        world_xy += centroid.view(-1, 1, 1, 2).type(torch.float)
        Mat = raster_from_world.view(-1, 1, 1, 3, 3).type(torch.float)
        raster_xy = batch_nd_transform_points(world_xy, Mat)
        agent_mask = mask.any(dim=2)
        ROI = [None] * bs
        index = [None] * bs
        for i in range(bs):
            ii = torch.where(agent_mask[i])[0]
            index[i] = ii
            if patch_size.ndim == 1:
                patches_size = patch_size.repeat(ii.shape[0], 1)
            else:
                sizes = patch_size[i, ii]
                patches_size = torch.cat(
                    (
                        sizes[:, 0:1] * 0.5,
                        sizes[:, 0:1] * 0.5,
                        sizes[:, 1:2] * 0.5,
                        sizes[:, 1:2] * 0.5,
                    ),
                    dim=-1,
                )
            ROI[i] = torch.cat(
                (
                    raster_xy[i, ii, last_idx[i, ii]],
                    patches_size,
                    yaw[i, ii, last_idx[i, ii]],
                ),
                dim=-1,
            )
        return ROI, index
    else:
        raise ValueError("mode must be 'all' or 'last'")


def Indexing_ROI_result(CNN_out, index, emb_size):
    """put the lists of ROI align result into embedding tensor with the help of index"""
    bs = len(CNN_out)
    map_emb = torch.zeros(emb_size).to(CNN_out[0].device)
    if map_emb.ndim == 3:
        for i in range(bs):
            map_emb[i, index[i]] = CNN_out[i]
    elif map_emb.ndim == 4:
        for i in range(bs):
            ii, jj = index[i]
            map_emb[i, ii, jj] = CNN_out[i]
    else:
        raise ValueError("wrong dimension for the map embedding!")

    return map_emb


def obtain_lane_flag(
        lane_mask, pos, yaw, centroid, raster_from_world, mask, patch_size, out_dim
):
    if pos.ndim == 4:
        ROI, index = generate_ROIs(
            pos,
            yaw,
            centroid,
            raster_from_world,
            mask,
            patch_size.type(torch.float),
            mode="all",
        )
        lane_flags = ROI_align(lane_mask.unsqueeze(1), ROI, out_dim)
        lane_flags = [x.mean([-2, -1]).view(x.size(0), 1) for x in lane_flags]
        lane_flags = Indexing_ROI_result(lane_flags, index, [*pos.shape[:3], 1])
    elif pos.ndim == 5:
        lane_flags = list()
        emb_size = (*pos[:, 0].shape[:-1], 1)
        for i in range(pos.size(1)):
            ROI, index = generate_ROIs(
                pos[:, i],
                yaw[:, i],
                centroid,
                raster_from_world,
                mask,
                patch_size.type(torch.float),
                mode="all",
            )
            lane_flag_i = ROI_align(lane_mask.unsqueeze(1), ROI, out_dim)
            lane_flag_i = [x.mean([-2, -1]).view(x.size(0), 1) for x in lane_flag_i]
            lane_flags.append(Indexing_ROI_result(lane_flag_i, index, emb_size))
        lane_flags = torch.stack(lane_flags, dim=1)
    return lane_flags


def obtain_map_enc(
<<<<<<< HEAD
        image,
        map_encoder,
        pos,
        yaw,
        centroid,
        raster_from_world,
        mask,
        patch_size,
        output_size,
        mode,
=======
    image,
    map_encoder,
    pos,
    yaw,
    centroid,
    raster_from_world,
    mask,
    patch_size,
    output_size,
    mode,
>>>>>>> 239b73d6
):
    ROI, index = generate_ROIs(
        pos,
        yaw,
        centroid,
        raster_from_world,
        mask,
<<<<<<< HEAD
        patch_size,
=======
        patch_size.type(torch.float),
>>>>>>> 239b73d6
        mode,
    )
    CNN_out = map_encoder(image, ROI)
    if mode == "all":
        emb_size = (*pos.shape[:-1], output_size)
    elif mode == "last":
        emb_size = (*pos.shape[:-2], output_size)

    # put the CNN output in the right location of the embedding
    map_emb = Indexing_ROI_result(CNN_out, index, emb_size)
    return map_emb


if __name__ == "__main__":
    import numpy as np
    from torchvision.ops.roi_align import RoIAlign
    import pdb

    device = torch.device("cuda")
    torch.set_default_tensor_type(torch.cuda.DoubleTensor)

    # create feature layer, proposals and targets
    num_proposals = 10

    bs = 1
    features = torch.randn(bs, 10, 32, 32)

    xy = torch.rand((bs, 5, 2)) * torch.tensor([32, 32])
    WH = torch.ones((bs, 5, 1)) * torch.tensor([1, 1, 1, 1]).view(1, 1, -1)
    psi = torch.zeros(bs, 5, 1)
    ROI = torch.cat((xy, WH, psi), dim=-1)
    ROI = [ROI[i] for i in range(ROI.shape[0])]
    res1 = ROI_align(features, ROI, 6)[0].transpose(0, 1)

    ROI_star = torch.cat((xy - WH[..., [0, 2]], xy + WH[..., [1, 3]]), dim=-1)[0]

    roi_align_obj = RoIAlign(6, 1, sampling_ratio=2, aligned=False)
    res2 = roi_align_obj(features, [ROI_star])

    res1 - res2<|MERGE_RESOLUTION|>--- conflicted
+++ resolved
@@ -269,7 +269,7 @@
         )
         world_xy = ((pos.unsqueeze(-2)) @ (rotM.transpose(-1, -2))).squeeze(-2)
         world_xy += centroid.view(-1, 1, 1, 2).type(torch.float)
-        
+
         Mat = raster_from_world.view(-1, 1, 1, 3, 3).type(torch.float)
         raster_xy = batch_nd_transform_points(world_xy, Mat)
         raster_mult = torch.linalg.norm(raster_from_world[0,0,0:2],dim=[-1]).item()
@@ -401,7 +401,6 @@
 
 
 def obtain_map_enc(
-<<<<<<< HEAD
         image,
         map_encoder,
         pos,
@@ -412,18 +411,6 @@
         patch_size,
         output_size,
         mode,
-=======
-    image,
-    map_encoder,
-    pos,
-    yaw,
-    centroid,
-    raster_from_world,
-    mask,
-    patch_size,
-    output_size,
-    mode,
->>>>>>> 239b73d6
 ):
     ROI, index = generate_ROIs(
         pos,
@@ -431,11 +418,7 @@
         centroid,
         raster_from_world,
         mask,
-<<<<<<< HEAD
         patch_size,
-=======
-        patch_size.type(torch.float),
->>>>>>> 239b73d6
         mode,
     )
     CNN_out = map_encoder(image, ROI)
