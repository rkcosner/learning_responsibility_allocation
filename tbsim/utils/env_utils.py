import numpy as np
import pytorch_lightning as pl
from tbsim.envs.base import BatchedEnv, BaseEnv
import tbsim.utils.tensor_utils as TensorUtils
import pdb


def rollout_episodes(env, policy, num_episodes):
    """
    Rollout an environment for a number of episodes
    Args:
        env (BaseEnv): a base simulation environment (gym-like)
        policy: a policy that
        num_episodes (int): number of episodes to rollout for

    Returns:
        stats (dict): A dictionary of rollout stats for each episode (metrics, rewards, etc.)
        info (dict): A dictionary of environment info for each episode
    """
    stats = {}
    info = {}
    is_batched_env = isinstance(env, BatchedEnv)

    for ei in range(num_episodes):
        env.reset()

        done = env.is_done()
        while not done:
            obs = env.get_observation()
            obs = TensorUtils.to_torch(obs, device=policy.device)

            action = policy.get_action(obs)
            env.step(action)
            done = env.is_done()

        metrics = env.get_metrics()
        for k, v in metrics.items():
            if k not in stats:
                stats[k] = []
            if is_batched_env:
                stats[k] = np.concatenate([stats[k], v], axis=0)
            else:
                stats[k].append(v)
        env_info = env.get_info()
        for k, v in env_info.items():
            if k not in info:
                info[k] = []
            if is_batched_env:
                info[k].extend(v)
            else:
                info[k].append(v)

<<<<<<< HEAD
        env_info = env.get_info()
        for k, v in env_info.items():
            if k not in info:
                info[k] = []
            if is_batched_env:
                info[k].extend(v)
            else:
                info[k].append(v)

=======
>>>>>>> 7e0b7218
    return stats, info


class RolloutCallback(pl.Callback):
    def __init__(self, env, num_episodes=1, every_n_steps=100, warm_start_n_steps=1, verbose=False):
        self._env = env
        self._num_episodes = num_episodes
        self._every_n_steps = every_n_steps
        self._warm_start_n_steps = warm_start_n_steps
        self._verbose = verbose

    def print_if_verbose(self, msg):
        if self._verbose:
            print(msg)

    def on_batch_end(self, trainer: pl.Trainer, pl_module: pl.LightningModule) -> None:
        should_run = (
            trainer.global_step >= self._warm_start_n_steps
            and trainer.global_step % self._every_n_steps == 0
        )
        if should_run:
<<<<<<< HEAD
            stats, _ = rollout_episodes(self._env, pl_module, num_episodes=self._num_episodes)
            self.print_if_verbose("\nStep %i rollout (%i episodes): " % (trainer.global_step, self._num_episodes))
=======
            stats, _ = rollout_episodes(
                self._env, pl_module, num_episodes=self._num_episodes
            )
            print("Step %i rollout: " % trainer.global_step)
>>>>>>> 7e0b7218
            for k, v in stats.items():
                # Set on_step=True and on_epoch=False to force the logger to log stats at the step
                # See https://github.com/PyTorchLightning/pytorch-lightning/issues/9772 for explanation
                pl_module.log("rollout/metrics_" + k, np.mean(v), on_step=True, on_epoch=False)
                self.print_if_verbose(("rollout/metrics_" + k, np.mean(v)))
            self.print_if_verbose("\n")<|MERGE_RESOLUTION|>--- conflicted
+++ resolved
@@ -2,7 +2,6 @@
 import pytorch_lightning as pl
 from tbsim.envs.base import BatchedEnv, BaseEnv
 import tbsim.utils.tensor_utils as TensorUtils
-import pdb
 
 
 def rollout_episodes(env, policy, num_episodes):
@@ -41,6 +40,7 @@
                 stats[k] = np.concatenate([stats[k], v], axis=0)
             else:
                 stats[k].append(v)
+
         env_info = env.get_info()
         for k, v in env_info.items():
             if k not in info:
@@ -50,18 +50,6 @@
             else:
                 info[k].append(v)
 
-<<<<<<< HEAD
-        env_info = env.get_info()
-        for k, v in env_info.items():
-            if k not in info:
-                info[k] = []
-            if is_batched_env:
-                info[k].extend(v)
-            else:
-                info[k].append(v)
-
-=======
->>>>>>> 7e0b7218
     return stats, info
 
 
@@ -83,15 +71,8 @@
             and trainer.global_step % self._every_n_steps == 0
         )
         if should_run:
-<<<<<<< HEAD
             stats, _ = rollout_episodes(self._env, pl_module, num_episodes=self._num_episodes)
             self.print_if_verbose("\nStep %i rollout (%i episodes): " % (trainer.global_step, self._num_episodes))
-=======
-            stats, _ = rollout_episodes(
-                self._env, pl_module, num_episodes=self._num_episodes
-            )
-            print("Step %i rollout: " % trainer.global_step)
->>>>>>> 7e0b7218
             for k, v in stats.items():
                 # Set on_step=True and on_epoch=False to force the logger to log stats at the step
                 # See https://github.com/PyTorchLightning/pytorch-lightning/issues/9772 for explanation
