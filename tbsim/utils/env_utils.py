import numpy as np
import pytorch_lightning as pl
import torch

from tbsim.envs.base import BatchedEnv, BaseEnv
import tbsim.utils.tensor_utils as TensorUtils
<<<<<<< HEAD
import pdb
import torch


def rollout_episodes(env, policy, num_episodes, skip_first_n=0):
=======
import tbsim.dynamics as dynamics
from tbsim.utils.l5_utils import get_current_states
from tbsim.algos.algo_utils import optimize_trajectories


def rollout_episodes(env, policy, num_episodes, n_step_action=1, render=False, scene_indices=None):
>>>>>>> 4dee9336
    """
    Rollout an environment for a number of episodes
    Args:
        env (BaseEnv): a base simulation environment (gym-like)
        policy: a policy that
        num_episodes (int): number of episodes to rollout for
        n_step_action (int): number of steps to take between querying models
        render (bool): if True, return a sequence of rendered frames
        scene_indices (tuple, list): (Optional) scenes indices to rollout with

    Returns:
        stats (dict): A dictionary of rollout stats for each episode (metrics, rewards, etc.)
        info (dict): A dictionary of environment info for each episode
    """
    stats = {}
    info = {}
    renderings = []
    is_batched_env = isinstance(env, BatchedEnv)

    for ei in range(num_episodes):
        env.reset(scene_indices=scene_indices)

        done = env.is_done()
<<<<<<< HEAD
        counter = 0
=======
        frames = []
>>>>>>> 4dee9336
        while not done:

            obs = env.get_observation()
            obs = TensorUtils.to_torch(obs, device=policy.device)

            if counter < skip_first_n:
                fake_action = {
                    "ego": {
                        "positions": obs["ego"]["target_positions"],
                        "yaws": obs["ego"]["target_yaws"],
                    }
                }

                env.step(fake_action)
            else:
                action = policy.get_action(obs)
                env.step(action)
            done = env.is_done()
            counter += 1

        metrics = env.get_metrics()
        for k, v in metrics.items():
            if k not in stats:
                stats[k] = []
            if is_batched_env:
                stats[k] = np.concatenate([stats[k], v], axis=0)
            else:
                stats[k].append(v)

        env_info = env.get_info()
        for k, v in env_info.items():
            if k not in info:
                info[k] = []
            if is_batched_env:
                info[k].extend(v)
            else:
                info[k].append(v)

    return stats, info


def replay_episodes(env, policy, num_episodes):
    """
    replay an environment for a number of episodes
    Args:
        env (BaseEnv): a base simulation environment (gym-like)
        policy: a policy that
        num_episodes (int): number of episodes to rollout for

    Returns:
        stats (dict): A dictionary of rollout stats for each episode (metrics, rewards, etc.)
        info (dict): A dictionary of environment info for each episode
    """
    stats = {}
    info = {}
    is_batched_env = isinstance(env, BatchedEnv)
    pred_seq = [list() for i in range(num_episodes * env.num_instances)]
    for ei in range(num_episodes):
        env.reset()
        counter = 0
        done = env.is_done()
        while not done:

            obs = env.get_observation()
            obs = TensorUtils.to_torch(obs, device=policy.device)
            action = policy.get_action(obs)
<<<<<<< HEAD
            yaw = action["ego"]["yaws"]
            yaw += obs["ego"]["yaw"].view(-1, 1, 1)
            pos = action["ego"]["positions"]
            s = torch.sin(yaw).unsqueeze(-1)
            c = torch.cos(yaw).unsqueeze(-1)
            centroid = obs["ego"]["centroid"]
            rotM = torch.cat(
                (torch.cat((c, -s), dim=-1), torch.cat((s, c), dim=-1)), dim=-2
            )
            world_xy = ((pos.unsqueeze(-2)) @ (rotM.transpose(-1, -2))).squeeze(-2)
            world_xy += centroid.view(-1, 1, 2).type(torch.float)

            counter += 1
            for k in range(env.num_instances):
                pred_seq[ei * env.num_instances + k].append(
                    TensorUtils.to_numpy(world_xy[k])
                )
            fake_action = {
                "ego": {
                    "positions": obs["ego"]["target_positions"],
                    "yaws": obs["ego"]["target_yaws"],
                }
            }
            env.step(fake_action)
=======
            ims = env.step(action, num_steps_to_take=n_step_action, render=render)  # List of [num_scene, h, w, 3]
            if render:
                frames.extend(ims)
>>>>>>> 4dee9336
            done = env.is_done()

        metrics = env.get_metrics()
        for k, v in metrics.items():
            if k not in stats:
                stats[k] = []
            if is_batched_env:
                stats[k] = np.concatenate([stats[k], v], axis=0)
            else:
                stats[k].append(v)

        env_info = env.get_info()
        info["predictions"] = pred_seq
        for k, v in env_info.items():
            if k not in info:
                info[k] = []
            if is_batched_env:
                info[k].extend(v)
            else:
                info[k].append(v)

        if render:
            frames = np.stack(frames)
            if is_batched_env:
                frames = frames.transpose((1, 0, 2, 3, 4))  # [step, scene] -> [scene, step]
            renderings.append(frames)

    return stats, info, renderings


class RolloutCallback(pl.Callback):
    def __init__(
<<<<<<< HEAD
        self,
        env,
        num_episodes=1,
        every_n_steps=100,
        warm_start_n_steps=1,
        verbose=False,
=======
            self,
            env,
            num_episodes=1,
            n_step_action=1,
            every_n_steps=100,
            warm_start_n_steps=1,
            verbose=False,
>>>>>>> 4dee9336
    ):
        self._env = env
        self._num_episodes = num_episodes
        self._every_n_steps = every_n_steps
        self._warm_start_n_steps = warm_start_n_steps
        self._verbose = verbose
        self._n_step_action = n_step_action

    def print_if_verbose(self, msg):
        if self._verbose:
            print(msg)

    def on_batch_end(self, trainer: pl.Trainer, pl_module: pl.LightningModule) -> None:
        should_run = (
            trainer.global_step >= self._warm_start_n_steps
            and trainer.global_step % self._every_n_steps == 0
        )
        if should_run:
<<<<<<< HEAD
            stats, _ = rollout_episodes(
                self._env, pl_module, num_episodes=self._num_episodes, skip_first_n=1
            )
            self.print_if_verbose(
                "\nStep %i rollout (%i episodes): "
                % (trainer.global_step, self._num_episodes)
            )
=======
            stats, _, _ = rollout_episodes(
                env=self._env,
                policy=pl_module,
                num_episodes=self._num_episodes,
                n_step_action=self._n_step_action
            )
            self.print_if_verbose("\nStep %i rollout (%i episodes): " % (trainer.global_step, self._num_episodes))
>>>>>>> 4dee9336
            for k, v in stats.items():
                # Set on_step=True and on_epoch=False to force the logger to log stats at the step
                # See https://github.com/PyTorchLightning/pytorch-lightning/issues/9772 for explanation
                pl_module.log(
                    "rollout/metrics_" + k, np.mean(v), on_step=True, on_epoch=False
                )
                self.print_if_verbose(("rollout/metrics_" + k, np.mean(v)))
            self.print_if_verbose("\n")



class RolloutWrapper(object):
    def __init__(self, model, **action_kwargs):
        self.model = model
        self.device = model.device
        self.action_kwargs = action_kwargs

    def get_action(self, obs):
        return self.model.get_action(obs, **self.action_kwargs)

    def get_plan(self, obs):
        return self.model.get_plan(obs, **self.action_kwargs)

    @classmethod
    def wrap(cls, model, **action_kwargs):
        return cls(model=model, action_kwargs=action_kwargs)


class OptimController(object):
    def __init__(
            self,
            dynamics_type,
            dynamics_kwargs,
            step_time: float,
            optimizer_kwargs = None,
    ):
        self.step_time = step_time
        self.optimizer_kwargs = dict() if optimizer_kwargs is None else optimizer_kwargs
        if dynamics_type in ["Unicycle", dynamics.DynType.UNICYCLE]:
            self.dyn = dynamics.Unicycle(
                "dynamics",
                max_steer=dynamics_kwargs["max_steer"],
                max_yawvel=dynamics_kwargs["max_yawvel"],
                acce_bound=dynamics_kwargs["acce_bound"]
            )
        elif dynamics_type in ["Bicycle", dynamics.DynType.BICYCLE]:
            self.dyn = dynamics.Bicycle(
                acc_bound=dynamics_kwargs["acce_bound"],
                ddh_bound=dynamics_kwargs["ddh_bound"],
                max_hdot=dynamics_kwargs["max_yawvel"],
                max_speed=dynamics_kwargs["max_speed"]
            )
        else:
            raise NotImplementedError("dynamics type {} is not implemented", dynamics_type)

    def get_action(self, obs, plan, init_u=None, **kwargs):
        obs = obs["ego"]
        target_pos = plan["predictions"]["positions"]
        target_yaw = plan["predictions"]["yaws"]
        target_avails = plan["availabilities"]
        device = target_pos.device
        num_action_steps = target_pos.shape[-2]
        init_x = get_current_states(obs, dyn_type=self.dyn.type())
        if init_u is None:
            init_u = torch.randn(*init_x.shape[:-1], num_action_steps, self.dyn.udim).to(device)
        if target_avails is None:
            target_avails = torch.ones(target_pos.shape[:-1]).to(device)
        targets = torch.cat((target_pos, target_yaw), dim=-1)
        assert init_u.shape[-2] == num_action_steps
        traj, raw_traj, final_u, losses = optimize_trajectories(
            init_u=init_u,
            init_x=init_x,
            target_trajs=targets,
            target_avails=target_avails,
            dynamics_model=self.dyn,
            step_time=self.step_time,
            data_batch=obs,
            **self.optimizer_kwargs
        )
        return dict(ego=traj)


class GTPlanner(object):
    def __init__(self, device):
        self.device = device

    @staticmethod
    def get_plan(obs, **kwargs):
        obs = obs["ego"]
        plan = dict(
            predictions=dict(
                positions=obs["target_positions"],
                yaws=obs["target_yaws"],
            ),
            availabilities=obs["target_availabilities"],
        )
        return dict(ego=plan)


class HierarchicalWrapper(object):
    def __init__(self, planner, controller=None):
        self.device = planner.device
        self.planner = planner
        self.controller = controller

    @staticmethod
    def verify_plan(plan):
        assert "predictions" in plan
        assert "availabilities" in plan
        pred = plan["predictions"]
        assert pred["positions"].ndim == 3  # [B, T, 2]
        b, t, s = pred["positions"].shape
        assert s == 2
        assert pred["yaws"].shape == (b, t, 1)
        assert plan["availabilities"].shape ==  (b, t)

    def get_action(self, obs, **kwargs):
        with torch.no_grad():
            all_plans = self.planner.get_plan(obs, sample=kwargs.get("sample", False))
        plan = all_plans["ego"]
        self.verify_plan(plan)
        init_u = plan.get("controls", None)
        actions = self.controller.get_action(
            obs,
            plan=plan,
            init_u=init_u
        )
        output = actions
        output["ego_plan"] = plan
        if "ego_samples" in all_plans:
            output["ego_samples"] = all_plans["ego_samples"]
        return output<|MERGE_RESOLUTION|>--- conflicted
+++ resolved
@@ -4,26 +4,27 @@
 
 from tbsim.envs.base import BatchedEnv, BaseEnv
 import tbsim.utils.tensor_utils as TensorUtils
-<<<<<<< HEAD
-import pdb
-import torch
-
-
-def rollout_episodes(env, policy, num_episodes, skip_first_n=0):
-=======
 import tbsim.dynamics as dynamics
 from tbsim.utils.l5_utils import get_current_states
 from tbsim.algos.algo_utils import optimize_trajectories
 
 
-def rollout_episodes(env, policy, num_episodes, n_step_action=1, render=False, scene_indices=None):
->>>>>>> 4dee9336
+def rollout_episodes(
+    env,
+    policy,
+    num_episodes,
+    skip_first_n=1,
+    n_step_action=1,
+    render=False,
+    scene_indices=None,
+):
     """
     Rollout an environment for a number of episodes
     Args:
         env (BaseEnv): a base simulation environment (gym-like)
         policy: a policy that
         num_episodes (int): number of episodes to rollout for
+        skip_first_n (int): number of steps to skip at the begining
         n_step_action (int): number of steps to take between querying models
         render (bool): if True, return a sequence of rendered frames
         scene_indices (tuple, list): (Optional) scenes indices to rollout with
@@ -41,11 +42,8 @@
         env.reset(scene_indices=scene_indices)
 
         done = env.is_done()
-<<<<<<< HEAD
         counter = 0
-=======
         frames = []
->>>>>>> 4dee9336
         while not done:
 
             obs = env.get_observation()
@@ -63,6 +61,12 @@
             else:
                 action = policy.get_action(obs)
                 env.step(action)
+
+            ims = env.step(
+                action, num_steps_to_take=n_step_action, render=render
+            )  # List of [num_scene, h, w, 3]
+            if render:
+                frames.extend(ims)
             done = env.is_done()
             counter += 1
 
@@ -83,8 +87,15 @@
                 info[k].extend(v)
             else:
                 info[k].append(v)
-
-    return stats, info
+        if render:
+            frames = np.stack(frames)
+            if is_batched_env:
+                frames = frames.transpose(
+                    (1, 0, 2, 3, 4)
+                )  # [step, scene] -> [scene, step]
+            renderings.append(frames)
+
+    return stats, info, renderings
 
 
 def replay_episodes(env, policy, num_episodes):
@@ -112,7 +123,6 @@
             obs = env.get_observation()
             obs = TensorUtils.to_torch(obs, device=policy.device)
             action = policy.get_action(obs)
-<<<<<<< HEAD
             yaw = action["ego"]["yaws"]
             yaw += obs["ego"]["yaw"].view(-1, 1, 1)
             pos = action["ego"]["positions"]
@@ -137,11 +147,6 @@
                 }
             }
             env.step(fake_action)
-=======
-            ims = env.step(action, num_steps_to_take=n_step_action, render=render)  # List of [num_scene, h, w, 3]
-            if render:
-                frames.extend(ims)
->>>>>>> 4dee9336
             done = env.is_done()
 
         metrics = env.get_metrics()
@@ -163,33 +168,18 @@
             else:
                 info[k].append(v)
 
-        if render:
-            frames = np.stack(frames)
-            if is_batched_env:
-                frames = frames.transpose((1, 0, 2, 3, 4))  # [step, scene] -> [scene, step]
-            renderings.append(frames)
-
-    return stats, info, renderings
+    return stats, info
 
 
 class RolloutCallback(pl.Callback):
     def __init__(
-<<<<<<< HEAD
         self,
         env,
         num_episodes=1,
+        n_step_action=1,
         every_n_steps=100,
         warm_start_n_steps=1,
         verbose=False,
-=======
-            self,
-            env,
-            num_episodes=1,
-            n_step_action=1,
-            every_n_steps=100,
-            warm_start_n_steps=1,
-            verbose=False,
->>>>>>> 4dee9336
     ):
         self._env = env
         self._num_episodes = num_episodes
@@ -208,23 +198,17 @@
             and trainer.global_step % self._every_n_steps == 0
         )
         if should_run:
-<<<<<<< HEAD
-            stats, _ = rollout_episodes(
-                self._env, pl_module, num_episodes=self._num_episodes, skip_first_n=1
+            stats, _, _ = rollout_episodes(
+                env=self._env,
+                policy=pl_module,
+                skip_first_n=1,
+                num_episodes=self._num_episodes,
+                n_step_action=self._n_step_action,
             )
             self.print_if_verbose(
                 "\nStep %i rollout (%i episodes): "
                 % (trainer.global_step, self._num_episodes)
             )
-=======
-            stats, _, _ = rollout_episodes(
-                env=self._env,
-                policy=pl_module,
-                num_episodes=self._num_episodes,
-                n_step_action=self._n_step_action
-            )
-            self.print_if_verbose("\nStep %i rollout (%i episodes): " % (trainer.global_step, self._num_episodes))
->>>>>>> 4dee9336
             for k, v in stats.items():
                 # Set on_step=True and on_epoch=False to force the logger to log stats at the step
                 # See https://github.com/PyTorchLightning/pytorch-lightning/issues/9772 for explanation
@@ -235,7 +219,6 @@
             self.print_if_verbose("\n")
 
 
-
 class RolloutWrapper(object):
     def __init__(self, model, **action_kwargs):
         self.model = model
@@ -255,11 +238,11 @@
 
 class OptimController(object):
     def __init__(
-            self,
-            dynamics_type,
-            dynamics_kwargs,
-            step_time: float,
-            optimizer_kwargs = None,
+        self,
+        dynamics_type,
+        dynamics_kwargs,
+        step_time: float,
+        optimizer_kwargs=None,
     ):
         self.step_time = step_time
         self.optimizer_kwargs = dict() if optimizer_kwargs is None else optimizer_kwargs
@@ -268,17 +251,19 @@
                 "dynamics",
                 max_steer=dynamics_kwargs["max_steer"],
                 max_yawvel=dynamics_kwargs["max_yawvel"],
-                acce_bound=dynamics_kwargs["acce_bound"]
+                acce_bound=dynamics_kwargs["acce_bound"],
             )
         elif dynamics_type in ["Bicycle", dynamics.DynType.BICYCLE]:
             self.dyn = dynamics.Bicycle(
                 acc_bound=dynamics_kwargs["acce_bound"],
                 ddh_bound=dynamics_kwargs["ddh_bound"],
                 max_hdot=dynamics_kwargs["max_yawvel"],
-                max_speed=dynamics_kwargs["max_speed"]
+                max_speed=dynamics_kwargs["max_speed"],
             )
         else:
-            raise NotImplementedError("dynamics type {} is not implemented", dynamics_type)
+            raise NotImplementedError(
+                "dynamics type {} is not implemented", dynamics_type
+            )
 
     def get_action(self, obs, plan, init_u=None, **kwargs):
         obs = obs["ego"]
@@ -289,7 +274,9 @@
         num_action_steps = target_pos.shape[-2]
         init_x = get_current_states(obs, dyn_type=self.dyn.type())
         if init_u is None:
-            init_u = torch.randn(*init_x.shape[:-1], num_action_steps, self.dyn.udim).to(device)
+            init_u = torch.randn(
+                *init_x.shape[:-1], num_action_steps, self.dyn.udim
+            ).to(device)
         if target_avails is None:
             target_avails = torch.ones(target_pos.shape[:-1]).to(device)
         targets = torch.cat((target_pos, target_yaw), dim=-1)
@@ -339,7 +326,7 @@
         b, t, s = pred["positions"].shape
         assert s == 2
         assert pred["yaws"].shape == (b, t, 1)
-        assert plan["availabilities"].shape ==  (b, t)
+        assert plan["availabilities"].shape == (b, t)
 
     def get_action(self, obs, **kwargs):
         with torch.no_grad():
@@ -347,11 +334,7 @@
         plan = all_plans["ego"]
         self.verify_plan(plan)
         init_u = plan.get("controls", None)
-        actions = self.controller.get_action(
-            obs,
-            plan=plan,
-            init_u=init_u
-        )
+        actions = self.controller.get_action(obs, plan=plan, init_u=init_u)
         output = actions
         output["ego_plan"] = plan
         if "ego_samples" in all_plans:
