import collections
import numpy as np
import torch
from tbsim.utils.tensor_utils import round_2pi
import pdb


def get_box_world_coords(pos, yaw, extent):
    corners = (torch.tensor([[-1, -1], [-1, 1], [1, 1], [1, -1]]) * 0.5) * (
        extent.unsqueeze(-2)
    )
    s = torch.sin(yaw).unsqueeze(-1)
    c = torch.cos(yaw).unsqueeze(-1)
    rotM = torch.cat((torch.cat((c, s), dim=-1), torch.cat((-s, c), dim=-1)), dim=-2)
    rotated_corners = (corners + pos.unsqueeze(-2)) @ rotM
    return rotated_corners


def batch_nd_transform_points(points, Mat):
    ndim = Mat.shape[-1] - 1
    Mat = torch.transpose(Mat, -1, -2)
    return (points.unsqueeze(-2) @ Mat[..., :ndim, :ndim]).squeeze(-2) + Mat[
        ..., -1:, :ndim
    ].squeeze(-2)


<<<<<<< HEAD
=======
def transform_points_tensor(points: torch.Tensor, transf_matrix: torch.Tensor) -> torch.Tensor:
    """
    Transform a set of 2D/3D points using the given transformation matrix.
    Assumes row major ordering of the input points. The transform function has 3 modes:
    - points (N, F), transf_matrix (F+1, F+1)
    all points are transformed using the matrix and the output points have shape (N, F).
    - points (B, N, F), transf_matrix (F+1, F+1)
    all sequences of points are transformed using the same matrix and the output points have shape (B, N, F).
    transf_matrix is broadcasted.
    - points (B, N, F), transf_matrix (B, F+1, F+1)
    each sequence of points is transformed using its own matrix and the output points have shape (B, N, F).
    Note this function assumes points.shape[-1] == matrix.shape[-1] - 1, which means that last
    rows in the matrices do not influence the final results.
    For 2D points only the first 2x3 parts of the matrices will be used.

    :param points: Input points of shape (N, F) or (B, N, F)
        with F = 2 or 3 depending on input points are 2D or 3D points.
    :param transf_matrix: Transformation matrix of shape (F+1, F+1) or (B, F+1, F+1) with F = 2 or 3.
    :return: Transformed points of shape (N, F) or (B, N, F) depending on the dimensions of the input points.
    """
    points_log = f" received points with shape {points.shape} "
    matrix_log = f" received matrices with shape {transf_matrix.shape} "

    assert points.ndim in [2, 3], f"points should have ndim in [2,3],{points_log}"
    assert transf_matrix.ndim in [2, 3], f"matrix should have ndim in [2,3],{matrix_log}"
    assert points.ndim >= transf_matrix.ndim, f"points ndim should be >= than matrix,{points_log},{matrix_log}"

    points_feat = points.shape[-1]
    assert points_feat in [2, 3], f"last points dimension must be 2 or 3,{points_log}"
    assert transf_matrix.shape[-1] == transf_matrix.shape[-2], f"matrix should be a square matrix,{matrix_log}"

    matrix_feat = transf_matrix.shape[-1]
    assert matrix_feat in [3, 4], f"last matrix dimension must be 3 or 4,{matrix_log}"
    assert points_feat == matrix_feat - 1, f"points last dim should be one less than matrix,{points_log},{matrix_log}"

    def _transform(points: torch.Tensor, transf_matrix: torch.Tensor) -> torch.Tensor:
        num_dims = transf_matrix.shape[-1] - 1
        transf_matrix = torch.permute(transf_matrix, (0, 2, 1))
        return points @ transf_matrix[:, :num_dims, :num_dims] + transf_matrix[:, -1:, :num_dims]

    if points.ndim == transf_matrix.ndim == 2:
        points = torch.unsqueeze(points, 0)
        transf_matrix = torch.unsqueeze(transf_matrix, 0)
        return _transform(points, transf_matrix)[0]

    elif points.ndim == transf_matrix.ndim == 3:
        return _transform(points, transf_matrix)

    elif points.ndim == 3 and transf_matrix.ndim == 2:
        transf_matrix = torch.unsqueeze(transf_matrix, 0)
        return _transform(points, transf_matrix)
    else:
        raise NotImplementedError(f"unsupported case!{points_log},{matrix_log}")


>>>>>>> 4dee9336
def PED_PED_collision(p1, p2, S1, S2):
    if isinstance(p1, torch.Tensor):

        return (
            torch.linalg.norm(p1[..., 0:2] - p2[..., 0:2], dim=-1)
            - (S1[..., 0] + S2[..., 0]) / 2
        )

    elif isinstance(p1, np.ndarray):

        return (
            np.linalg.norm(p1[..., 0:2] - p2[..., 0:2], axis=-1)
            - (S1[..., 0] + S2[..., 0]) / 2
        )
    else:
        raise NotImplementedError


def batch_rotate_2D(xy, theta):
    if isinstance(xy, torch.Tensor):
        x1 = xy[..., 0] * torch.cos(theta) - xy[..., 1] * torch.sin(theta)
        y1 = xy[..., 1] * torch.cos(theta) + xy[..., 0] * torch.sin(theta)
        return torch.stack([x1, y1], dim=-1)
    elif isinstance(xy, np.ndarray):
        x1 = xy[..., 0] * np.cos(theta) - xy[..., 1] * np.sin(theta)
        y1 = xy[..., 1] * np.cos(theta) + xy[..., 0] * np.sin(theta)
        return np.concatenate((x1.reshape(-1, 1), y1.reshape(-1, 1)), axis=-1)


def VEH_VEH_collision(
    p1, p2, S1, S2, alpha=5, return_dis=False, offsetX=1.0, offsetY=0.3
):
    if isinstance(p1, torch.Tensor):
        cornersX = torch.kron(
            S1[..., 0] + offsetX, torch.tensor([0.5, 0.5, -0.5, -0.5]).to(p1.device)
        )
        cornersY = torch.kron(
            S1[..., 1] + offsetY, torch.tensor([0.5, -0.5, 0.5, -0.5]).to(p1.device)
        )
        corners = torch.stack([cornersX, cornersY], dim=-1)
        theta1 = p1[..., 2]
        theta2 = p2[..., 2]
        dx = (p1[..., 0:2] - p2[..., 0:2]).repeat_interleave(4, dim=-2)
        delta_x1 = batch_rotate_2D(corners, theta1.repeat_interleave(4, dim=-1)) + dx
        delta_x2 = batch_rotate_2D(delta_x1, -theta2.repeat_interleave(4, dim=-1))
        dis = torch.maximum(
            torch.abs(delta_x2[..., 0]) - 0.5 * S2[..., 0].repeat_interleave(4, dim=-1),
            torch.abs(delta_x2[..., 1]) - 0.5 * S2[..., 1].repeat_interleave(4, dim=-1),
        ).view(*S1.shape[:-1], 4)
        min_dis, _ = torch.min(dis, dim=-1)

        return min_dis

    elif isinstance(p1, np.ndarray):
        cornersX = np.kron(S1[..., 0] + offsetX, np.array([0.5, 0.5, -0.5, -0.5]))
        cornersY = np.kron(S1[..., 1] + offsetY, np.array([0.5, -0.5, 0.5, -0.5]))
        corners = np.concatenate((cornersX, cornersY), axis=-1)
        theta1 = p1[..., 2]
        theta2 = p2[..., 2]
        dx = (p1[..., 0:2] - p2[..., 0:2]).repeat(4, axis=-2)
        delta_x1 = batch_rotate_2D(corners, theta1.repeat(4, axis=-1)) + dx
        delta_x2 = batch_rotate_2D(delta_x1, -theta2.repeat(4, axis=-1))
        dis = np.maximum(
            np.abs(delta_x2[..., 0]) - 0.5 * S2[..., 0].repeat(4, axis=-1),
            np.abs(delta_x2[..., 1]) - 0.5 * S2[..., 1].repeat(4, axis=-1),
        ).reshape(*S1.shape[:-1], 4)
        min_dis = np.min(dis, axis=-1)
        return min_dis
    else:
        raise NotImplementedError


def VEH_PED_collision(p1, p2, S1, S2):
    if isinstance(p1, torch.Tensor):

        mask = torch.logical_or(
            torch.abs(p1[..., 2]) > 0.1, torch.linalg.norm(p2[..., 2:4], dim=-1) > 0.1
        ).detach()
        theta = p1[..., 2]
        dx = batch_rotate_2D(p2[..., 0:2] - p1[..., 0:2], -theta)

        return torch.maximum(
            torch.abs(dx[..., 0]) - S1[..., 0] / 2 - S2[..., 0] / 2,
            torch.abs(dx[..., 1]) - S1[..., 1] / 2 - S2[..., 0] / 2,
        )
    elif isinstance(p1, np.ndarray):

        theta = p1[..., 2]
        dx = batch_rotate_2D(p2[..., 0:2] - p1[..., 0:2], -theta)
        return np.maximum(
            np.abs(dx[..., 0]) - S1[..., 0] / 2 - S2[..., 0] / 2,
            np.abs(dx[..., 1]) - S1[..., 1] / 2 - S2[..., 0] / 2,
        )
    else:
        raise NotImplementedError


def PED_VEH_collision(p1, p2, S1, S2):
<<<<<<< HEAD
    return VEH_PED_collision(p2, p1, S2, S1)


def batch_proj(x, line):
    # x:[batch,3], line:[batch,N,3]
    line_length = line.shape[-2]
    batch_dim = x.ndim - 1
    if isinstance(x, torch.Tensor):
        delta = line[..., 0:2] - torch.unsqueeze(x[..., 0:2], dim=-2).repeat(
            *([1] * batch_dim), line_length, 1
        )
        dis = torch.linalg.norm(delta, axis=-1)
        idx0 = torch.argmin(dis, dim=-1)
        idx = idx0.view(*line.shape[:-2], 1, 1).repeat(
            *([1] * (batch_dim + 1)), line.shape[-1]
        )
        line_min = torch.squeeze(torch.gather(line, -2, idx), dim=-2)
        dx = x[..., None, 0] - line[..., 0]
        dy = x[..., None, 1] - line[..., 1]
        delta_y = -dx * torch.sin(line_min[..., None, 2]) + dy * torch.cos(
            line_min[..., None, 2]
        )
        delta_x = dx * torch.cos(line_min[..., None, 2]) + dy * torch.sin(
            line_min[..., None, 2]
        )
        # ref_pts = torch.stack(
        #     [
        #         line_min[..., 0] + delta_x * torch.cos(line_min[..., 2]),
        #         line_min[..., 1] + delta_x * torch.sin(line_min[..., 2]),
        #         line_min[..., 2],
        #     ],
        #     dim=-1,
        # )
        delta_psi = round_2pi(x[..., 2] - line_min[..., 2])

        return (
            delta_x,
            delta_y,
            torch.unsqueeze(delta_psi, dim=-1),
        )
    elif isinstance(x, np.ndarray):
        delta = line[..., 0:2] - np.repeat(
            x[..., np.newaxis, 0:2], line_length, axis=-2
        )
        dis = np.linalg.norm(delta, axis=-1)
        idx0 = np.argmin(dis, axis=-1)
        idx = idx0.reshape(*line.shape[:-2], 1, 1).repeat(line.shape[-1], axis=-1)
        line_min = np.squeeze(np.take_along_axis(line, idx, axis=-2), axis=-2)
        dx = x[..., None, 0] - line[..., 0]
        dy = x[..., None, 1] - line[..., 1]
        delta_y = -dx * np.sin(line_min[..., None, 2]) + dy * np.cos(
            line_min[..., None, 2]
        )
        delta_x = dx * np.cos(line_min[..., None, 2]) + dy * np.sin(
            line_min[..., None, 2]
        )
        # line_min[..., 0] += delta_x * np.cos(line_min[..., 2])
        # line_min[..., 1] += delta_x * np.sin(line_min[..., 2])
        delta_psi = round_2pi(x[..., 2] - line_min[..., 2])
        return (
            delta_x,
            delta_y,
            np.expand_dims(delta_psi, axis=-1),
        )
=======
    return VEH_PED_collision(p2, p1, S2, S1)
>>>>>>> 4dee9336
<|MERGE_RESOLUTION|>--- conflicted
+++ resolved
@@ -24,9 +24,9 @@
     ].squeeze(-2)
 
 
-<<<<<<< HEAD
-=======
-def transform_points_tensor(points: torch.Tensor, transf_matrix: torch.Tensor) -> torch.Tensor:
+def transform_points_tensor(
+    points: torch.Tensor, transf_matrix: torch.Tensor
+) -> torch.Tensor:
     """
     Transform a set of 2D/3D points using the given transformation matrix.
     Assumes row major ordering of the input points. The transform function has 3 modes:
@@ -50,21 +50,33 @@
     matrix_log = f" received matrices with shape {transf_matrix.shape} "
 
     assert points.ndim in [2, 3], f"points should have ndim in [2,3],{points_log}"
-    assert transf_matrix.ndim in [2, 3], f"matrix should have ndim in [2,3],{matrix_log}"
-    assert points.ndim >= transf_matrix.ndim, f"points ndim should be >= than matrix,{points_log},{matrix_log}"
+    assert transf_matrix.ndim in [
+        2,
+        3,
+    ], f"matrix should have ndim in [2,3],{matrix_log}"
+    assert (
+        points.ndim >= transf_matrix.ndim
+    ), f"points ndim should be >= than matrix,{points_log},{matrix_log}"
 
     points_feat = points.shape[-1]
     assert points_feat in [2, 3], f"last points dimension must be 2 or 3,{points_log}"
-    assert transf_matrix.shape[-1] == transf_matrix.shape[-2], f"matrix should be a square matrix,{matrix_log}"
+    assert (
+        transf_matrix.shape[-1] == transf_matrix.shape[-2]
+    ), f"matrix should be a square matrix,{matrix_log}"
 
     matrix_feat = transf_matrix.shape[-1]
     assert matrix_feat in [3, 4], f"last matrix dimension must be 3 or 4,{matrix_log}"
-    assert points_feat == matrix_feat - 1, f"points last dim should be one less than matrix,{points_log},{matrix_log}"
+    assert (
+        points_feat == matrix_feat - 1
+    ), f"points last dim should be one less than matrix,{points_log},{matrix_log}"
 
     def _transform(points: torch.Tensor, transf_matrix: torch.Tensor) -> torch.Tensor:
         num_dims = transf_matrix.shape[-1] - 1
         transf_matrix = torch.permute(transf_matrix, (0, 2, 1))
-        return points @ transf_matrix[:, :num_dims, :num_dims] + transf_matrix[:, -1:, :num_dims]
+        return (
+            points @ transf_matrix[:, :num_dims, :num_dims]
+            + transf_matrix[:, -1:, :num_dims]
+        )
 
     if points.ndim == transf_matrix.ndim == 2:
         points = torch.unsqueeze(points, 0)
@@ -81,7 +93,6 @@
         raise NotImplementedError(f"unsupported case!{points_log},{matrix_log}")
 
 
->>>>>>> 4dee9336
 def PED_PED_collision(p1, p2, S1, S2):
     if isinstance(p1, torch.Tensor):
 
@@ -180,7 +191,6 @@
 
 
 def PED_VEH_collision(p1, p2, S1, S2):
-<<<<<<< HEAD
     return VEH_PED_collision(p2, p1, S2, S1)
 
 
@@ -244,7 +254,4 @@
             delta_x,
             delta_y,
             np.expand_dims(delta_psi, axis=-1),
-        )
-=======
-    return VEH_PED_collision(p2, p1, S2, S1)
->>>>>>> 4dee9336
+        )