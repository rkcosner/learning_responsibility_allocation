"""
Adapted from https://github.com/lyft/l5kit/blob/master/l5kit/l5kit/evaluation/metrics.py
"""


from typing import Callable
import torch
import numpy as np

from tbsim.utils.geometry_utils import (
    VEH_VEH_collision,
    VEH_PED_collision,
    PED_VEH_collision,
    PED_PED_collision,
)


metric_signature = Callable[
    [np.ndarray, np.ndarray, np.ndarray, np.ndarray], np.ndarray
]


def _assert_shapes(
    ground_truth: np.ndarray,
    pred: np.ndarray,
    confidences: np.ndarray,
    avails: np.ndarray,
) -> None:
    """
    Check the shapes of args required by metrics
    Args:
        ground_truth (np.ndarray): array of shape (batch)x(timesteps)x(2D coords)
        pred (np.ndarray): array of shape (batch)x(modes)x(timesteps)x(2D coords)
        confidences (np.ndarray): array of shape (batch)x(modes) with a confidence for each mode in each sample
        avails (np.ndarray): array of shape (batch)x(timesteps) with the availability for each gt timesteps
    Returns:
    """
    assert (
        len(pred.shape) == 4
    ), f"expected 3D (BxMxTxC) array for pred, got {pred.shape}"
    batch_size, num_modes, future_len, num_coords = pred.shape

    assert ground_truth.shape == (
        batch_size,
        future_len,
        num_coords,
    ), f"expected 2D (Batch x Time x Coords) array for gt, got {ground_truth.shape}"
    assert confidences.shape == (
        batch_size,
        num_modes,
    ), f"expected 2D (Batch x Modes) array for confidences, got {confidences.shape}"
    assert np.allclose(np.sum(confidences, axis=1), 1), "confidences should sum to 1"
    assert avails.shape == (
        batch_size,
        future_len,
    ), f"expected 1D (Time) array for avails, got {avails.shape}"
    # assert all data are valid
    assert np.isfinite(pred).all(), "invalid value found in pred"
    assert np.isfinite(ground_truth).all(), "invalid value found in gt"
    assert np.isfinite(confidences).all(), "invalid value found in confidences"
    assert np.isfinite(avails).all(), "invalid value found in avails"


def batch_neg_multi_log_likelihood(
    ground_truth: np.ndarray,
    pred: np.ndarray,
    confidences: np.ndarray,
    avails: np.ndarray,
) -> np.ndarray:
    """
    Compute a negative log-likelihood for the multi-modal scenario.
    log-sum-exp trick is used here to avoid underflow and overflow, For more information about it see:
    https://en.wikipedia.org/wiki/LogSumExp#log-sum-exp_trick_for_log-domain_calculations
    https://timvieira.github.io/blog/post/2014/02/11/exp-normalize-trick/
    https://leimao.github.io/blog/LogSumExp/
    For more details about used loss function and reformulation, please see
    https://github.com/lyft/l5kit/blob/master/competition.md.
    Args:
        ground_truth (np.ndarray): array of shape (batchsize)x(timesteps)x(2D coords)
        pred (np.ndarray): array of shape (batchsize)x(modes)x(timesteps)x(2D coords)
        confidences (np.ndarray): array of shape ((batchsize)xmodes) with a confidence for each mode in each sample
        avails (np.ndarray): array of shape (batchsize)x(timesteps) with the availability for each gt timesteps
    Returns:
        np.ndarray: negative log-likelihood for this batch, an array of float numbers
    """
    _assert_shapes(ground_truth, pred, confidences, avails)

    ground_truth = np.expand_dims(ground_truth, 1)  # add modes
    avails = avails[:, np.newaxis, :, np.newaxis]  # add modes and cords

    error = np.sum(
        ((ground_truth - pred) * avails) ** 2, axis=-1
    )  # reduce coords and use availability

    with np.errstate(
        divide="ignore"
    ):  # when confidence is 0 log goes to -inf, but we're fine with it
        error = np.log(confidences) - 0.5 * np.sum(error, axis=-1)  # reduce timesteps

    # use max aggregator on modes for numerical stability
    max_value = np.max(
        error, axis=-1, keepdims=True
    )  # error are negative at this point, so max() gives the minimum one
    error = (
        -np.log(np.sum(np.exp(error - max_value), axis=-1)) - max_value
    )  # reduce modes
    return error


def batch_rmse(
    ground_truth: np.ndarray,
    pred: np.ndarray,
    confidences: np.ndarray,
    avails: np.ndarray,
) -> np.ndarray:
    """
    Return the root mean squared error, computed using the stable nll
    Args:
        ground_truth (np.ndarray): array of shape (batch)x(timesteps)x(2D coords)
        pred (np.ndarray): array of shape (batch)x(modes)x(timesteps)x(2D coords)
        confidences (np.ndarray): array of shape (batch)x(modes) with a confidence for each mode in each sample
        avails (np.ndarray): array of shape (batch)x(timesteps) with the availability for each gt timesteps
    Returns:
        np.ndarray: negative log-likelihood for this batch, an array of float numbers
    """
    nll = batch_neg_multi_log_likelihood(ground_truth, pred, confidences, avails)
    _, _, future_len, _ = pred.shape

    return np.sqrt(2 * nll / future_len)


def batch_prob_true_mode(
    ground_truth: np.ndarray,
    pred: np.ndarray,
    confidences: np.ndarray,
    avails: np.ndarray,
) -> np.ndarray:
    """
    Return the probability of the true mode
    Args:
        ground_truth (np.ndarray): array of shape (timesteps)x(2D coords)
        pred (np.ndarray): array of shape (modes)x(timesteps)x(2D coords)
        confidences (np.ndarray): array of shape (modes) with a confidence for each mode in each sample
        avails (np.ndarray): array of shape (timesteps) with the availability for each gt timesteps
    Returns:
        np.ndarray: a (modes) numpy array
    """
    _assert_shapes(ground_truth, pred, confidences, avails)

    ground_truth = np.expand_dims(ground_truth, 1)  # add modes
    avails = avails[:, np.newaxis, :, np.newaxis]  # add modes and cords

    error = np.sum(
        ((ground_truth - pred) * avails) ** 2, axis=-1
    )  # reduce coords and use availability

    with np.errstate(
        divide="ignore"
    ):  # when confidence is 0 log goes to -inf, but we're fine with it
        error = np.log(confidences) - 0.5 * np.sum(error, axis=-1)  # reduce timesteps

    # use max aggregator on modes for numerical stability
    max_value = np.max(
        error, axis=-1, keepdims=True
    )  # error are negative at this point, so max() gives the minimum one

    error = np.exp(error - max_value) / np.sum(np.exp(error - max_value))
    return error


def batch_time_displace(
    ground_truth: np.ndarray,
    pred: np.ndarray,
    confidences: np.ndarray,
    avails: np.ndarray,
) -> np.ndarray:
    """
    Return the displacement at timesteps T
    Args:
        ground_truth (np.ndarray): array of shape (batch)x(timesteps)x(2D coords)
        pred (np.ndarray): array of shape (batch)x(modes)x(timesteps)x(2D coords)
        confidences (np.ndarray): array of shape (batch)x(modes) with a confidence for each mode in each sample
        avails (np.ndarray): array of shape (batch)x(timesteps) with the availability for each gt timesteps
    Returns:
        np.ndarray: a (batch)x(timesteps) numpy array
    """
    true_mode_error = batch_prob_true_mode(ground_truth, pred, confidences, avails)
    true_mode_error = true_mode_error[:, :, np.newaxis]  # add timesteps axis

    ground_truth = np.expand_dims(ground_truth, 1)  # add modes
    avails = avails[:, np.newaxis, :, np.newaxis]  # add modes and cords

    error = np.sum(
        ((ground_truth - pred) * avails) ** 2, axis=-1
    )  # reduce coords and use availability
    return np.sum(true_mode_error * np.sqrt(error), axis=1)  # reduce modes


def batch_average_displacement_error(
    ground_truth: np.ndarray,
    pred: np.ndarray,
    confidences: np.ndarray,
    avails: np.ndarray,
    mode: str = "mean",
) -> np.ndarray:
    """
    Returns the average displacement error (ADE), which is the average displacement over all timesteps.
    During calculation, confidences are ignored, and two modes are available:
        - oracle: only consider the best hypothesis
        - mean: average over all hypotheses
    Args:
        ground_truth (np.ndarray): array of shape (batch)x(time)x(2D coords)
        pred (np.ndarray): array of shape (batch)x(modes)x(time)x(2D coords)
        confidences (np.ndarray): array of shape (batch)x(modes) with a confidence for each mode in each sample
        avails (np.ndarray): array of shape (batch)x(time) with the availability for each gt timestep
        mode (str): calculation mode - options are 'mean' (average over hypotheses) and 'oracle' (use best hypotheses)
    Returns:
        np.ndarray: average displacement error (ADE) of the batch, an array of float numbers
    """
    _assert_shapes(ground_truth, pred, confidences, avails)

    ground_truth = np.expand_dims(ground_truth, 1)  # add modes
    avails = avails[:, np.newaxis, :, np.newaxis]  # add modes and cords

    error = np.sum(
        ((ground_truth - pred) * avails) ** 2, axis=-1
    )  # reduce coords and use availability
    error = error ** 0.5  # calculate root of error (= L2 norm)
    error = np.mean(error, axis=-1)  # average over timesteps

    if mode == "oracle":
        error = np.min(error, axis=1)  # use best hypothesis
    elif mode == "mean":
        error = np.mean(error, axis=1)  # average over hypotheses
    else:
        raise ValueError(f"mode: {mode} not valid")

    return error


def batch_final_displacement_error(
    ground_truth: np.ndarray,
    pred: np.ndarray,
    confidences: np.ndarray,
    avails: np.ndarray,
    mode: str = "mean",
) -> np.ndarray:
    """
    Returns the final displacement error (FDE), which is the displacement calculated at the last timestep.
    During calculation, confidences are ignored, and two modes are available:
        - oracle: only consider the best hypothesis
        - mean: average over all hypotheses
    Args:
        ground_truth (np.ndarray): array of shape (batch)x(time)x(2D coords)
        pred (np.ndarray): array of shape (batch)x(modes)x(time)x(2D coords)
        confidences (np.ndarray): array of shape (batch)x(modes) with a confidence for each mode in each sample
        avails (np.ndarray): array of shape (batch)x(time) with the availability for each gt timestep
        mode (str): calculation mode - options are 'mean' (average over hypotheses) and 'oracle' (use best hypotheses)
    Returns:
        np.ndarray: final displacement error (FDE) of the batch, an array of float numbers
    """
    _assert_shapes(ground_truth, pred, confidences, avails)

    ground_truth = np.expand_dims(ground_truth, 1)  # add modes
    avails = avails[:, np.newaxis, :, np.newaxis]  # add modes and cords

    error = np.sum(
        ((ground_truth - pred) * avails) ** 2, axis=-1
    )  # reduce coords and use availability
    error = error ** 0.5  # calculate root of error (= L2 norm)
    error = error[:, :, -1]  # use last timestep

    if mode == "oracle":
        error = np.min(error, axis=-1)  # use best hypothesis
    elif mode == "mean":
        error = np.mean(error, axis=-1)  # average over hypotheses
    else:
        raise ValueError(f"mode: {mode} not valid")

    return error


<<<<<<< HEAD
def single_mode_metrics(
    metrics_func, ground_truth: np.ndarray, pred: np.ndarray, avails: np.ndarray
):
=======
def batch_average_diversity(
        ground_truth: np.ndarray, pred: np.ndarray, confidences: np.ndarray, avails: np.ndarray, mode: str="max"
) -> np.ndarray:
    """
    Compute the distance among trajectory samples averaged across time steps
    Args:
        ground_truth (np.ndarray): array of shape (batch)x(time)x(2D coords)
        pred (np.ndarray): array of shape (batch)x(modes)x(time)x(2D coords)
        confidences (np.ndarray): array of shape (batch)x(modes) with a confidence for each mode in each sample
        avails (np.ndarray): array of shape (batch)x(time) with the availability for each gt timestep
        mode (str): calculation mode: option are "mean" (average distance) and "max" (distance between
            the two most distinctive samples).
    Returns:
        np.ndarray: average displacement error (ADE) of the batch, an array of float numbers
    """
    _assert_shapes(ground_truth, pred, confidences, avails)
    # compute pairwise distances
    error = np.linalg.norm(pred[:, np.newaxis, :] - pred[:, :, np.newaxis], axis=-1)  # [B, M, M, T]
    error = np.mean(error, axis=-1)  # average over timesteps
    error = error.reshape([error.shape[0], -1])  # [B, M * M]
    if mode == "max":
        error = np.max(error, axis=-1)
    elif mode == "mean":
        error = np.mean(error, axis=-1)
    else:
        raise ValueError(f"mode: {mode} not valid")

    return error


def batch_final_diversity(
        ground_truth: np.ndarray, pred: np.ndarray, confidences: np.ndarray, avails: np.ndarray, mode: str="max"
) -> np.ndarray:
    """
    Compute the distance among trajectory samples at the last timestep
    Args:
        ground_truth (np.ndarray): array of shape (batch)x(time)x(2D coords)
        pred (np.ndarray): array of shape (batch)x(modes)x(time)x(2D coords)
        confidences (np.ndarray): array of shape (batch)x(modes) with a confidence for each mode in each sample
        avails (np.ndarray): array of shape (batch)x(time) with the availability for each gt timestep
        mode (str): calculation mode: option are "mean" (average distance) and "max" (distance between
            the two most distinctive samples).
    Returns:
        np.ndarray: average displacement error (ADE) of the batch, an array of float numbers
    """
    _assert_shapes(ground_truth, pred, confidences, avails)
    # compute pairwise distances at the last time step
    pred = pred[..., -1]
    error = np.linalg.norm(pred[:, np.newaxis, :] - pred[:, :, np.newaxis], axis=-1)  # [B, M, M]
    error = error.reshape([error.shape[0], -1])  # [B, M * M]
    if mode == "max":
        error = np.max(error, axis=-1)
    elif mode == "mean":
        error = np.mean(error, axis=-1)
    else:
        raise ValueError(f"mode: {mode} not valid")

    return error



def single_mode_metrics(metrics_func, ground_truth: np.ndarray, pred: np.ndarray, avails: np.ndarray):
>>>>>>> 4dee9336
    """
    Run a metrics with single mode by inserting a mode dimension

    Args:
        ground_truth (np.ndarray): array of shape (batch)x(time)x(2D coords)
        pred (np.ndarray): array of shape (batch)x(time)x(2D coords)
        avails (np.ndarray): array of shape (batch)x(time) with the availability for each gt timestep
        mode (str): Optional, set to None when not applicable
            calculation mode - options are 'mean' (average over hypotheses) and 'oracle' (use best hypotheses)
    Returns:
        np.ndarray: metrics values
    """
    pred = pred[:, None]
    conf = np.ones((pred.shape[0], 1))
    kwargs = dict(ground_truth=ground_truth, pred=pred, confidences=conf, avails=avails)
    return metrics_func(**kwargs)


def batch_pairwise_collision_rate(agent_edges, collision_funcs=None):
    """
    Count number of collisions among edge pairs in a batch
    Args:
        agent_edges (dict): A dict that maps collision types to box locations
        collision_funcs (dict): A dict of collision functions (implemented in tbsim.utils.geometric_utils)

    Returns:
        collision loss (torch.Tensor)
    """
    if collision_funcs is None:
        collision_funcs = {
            "VV": VEH_VEH_collision,
            "VP": VEH_PED_collision,
            "PV": PED_VEH_collision,
            "PP": PED_PED_collision,
        }

    coll_rates = {}
    for et, fun in collision_funcs.items():
        edges = agent_edges[et]
        dis = fun(
            edges[..., 0:3],
            edges[..., 3:6],
            edges[..., 6:8],
            edges[..., 8:],
        )
        dis = dis.min(-1)[0]  # reduction over time
        if isinstance(dis, np.ndarray):
            coll_rates[et] = np.sum(dis <= 0) / float(dis.shape[0])
        else:
            coll_rates[et] = torch.sum(dis <= 0) / float(dis.shape[0])
    return coll_rates<|MERGE_RESOLUTION|>--- conflicted
+++ resolved
@@ -280,13 +280,12 @@
     return error
 
 
-<<<<<<< HEAD
-def single_mode_metrics(
-    metrics_func, ground_truth: np.ndarray, pred: np.ndarray, avails: np.ndarray
-):
-=======
 def batch_average_diversity(
-        ground_truth: np.ndarray, pred: np.ndarray, confidences: np.ndarray, avails: np.ndarray, mode: str="max"
+    ground_truth: np.ndarray,
+    pred: np.ndarray,
+    confidences: np.ndarray,
+    avails: np.ndarray,
+    mode: str = "max",
 ) -> np.ndarray:
     """
     Compute the distance among trajectory samples averaged across time steps
@@ -302,7 +301,9 @@
     """
     _assert_shapes(ground_truth, pred, confidences, avails)
     # compute pairwise distances
-    error = np.linalg.norm(pred[:, np.newaxis, :] - pred[:, :, np.newaxis], axis=-1)  # [B, M, M, T]
+    error = np.linalg.norm(
+        pred[:, np.newaxis, :] - pred[:, :, np.newaxis], axis=-1
+    )  # [B, M, M, T]
     error = np.mean(error, axis=-1)  # average over timesteps
     error = error.reshape([error.shape[0], -1])  # [B, M * M]
     if mode == "max":
@@ -316,7 +317,11 @@
 
 
 def batch_final_diversity(
-        ground_truth: np.ndarray, pred: np.ndarray, confidences: np.ndarray, avails: np.ndarray, mode: str="max"
+    ground_truth: np.ndarray,
+    pred: np.ndarray,
+    confidences: np.ndarray,
+    avails: np.ndarray,
+    mode: str = "max",
 ) -> np.ndarray:
     """
     Compute the distance among trajectory samples at the last timestep
@@ -333,7 +338,9 @@
     _assert_shapes(ground_truth, pred, confidences, avails)
     # compute pairwise distances at the last time step
     pred = pred[..., -1]
-    error = np.linalg.norm(pred[:, np.newaxis, :] - pred[:, :, np.newaxis], axis=-1)  # [B, M, M]
+    error = np.linalg.norm(
+        pred[:, np.newaxis, :] - pred[:, :, np.newaxis], axis=-1
+    )  # [B, M, M]
     error = error.reshape([error.shape[0], -1])  # [B, M * M]
     if mode == "max":
         error = np.max(error, axis=-1)
@@ -345,9 +352,9 @@
     return error
 
 
-
-def single_mode_metrics(metrics_func, ground_truth: np.ndarray, pred: np.ndarray, avails: np.ndarray):
->>>>>>> 4dee9336
+def single_mode_metrics(
+    metrics_func, ground_truth: np.ndarray, pred: np.ndarray, avails: np.ndarray
+):
     """
     Run a metrics with single mode by inserting a mode dimension
 
