--- conflicted
+++ resolved
@@ -5,14 +5,7 @@
 
 from tbsim.models.cnn_roi_encoder import rasterized_ROI_align
 from tbsim.utils.batch_utils import batch_utils
-<<<<<<< HEAD
-from tbsim.utils.geometry_utils import (
-    VEH_VEH_collision,
-    VEH_PED_collision,
-)
-=======
 import tbsim.utils.geometry_utils as GeoUtils
->>>>>>> 0da4ad22
 TRAJ_INDEX = [0, 1, 4]  
 from Pplan.Sampling.tree import Tree
 class AgentTrajTree(Tree):
@@ -379,9 +372,6 @@
                                      Q,
                                      leaf_idx,
                                      optimal_node)
-    print("collision:",col_loss.max())
-    print("lane:",lane_loss.max())
-    print("likelihood:",ll_reward.max())
 
     return motion_policy
 
