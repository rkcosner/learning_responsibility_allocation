from dataclasses import asdict
from posixpath import split
import torch
import numpy as np
from copy import deepcopy
from typing import List
from avdata import UnifiedDataset, AgentBatch
from avdata.simulation import SimulationScene
from avdata.simulation import sim_metrics
from scripts.parse_results import parse

import tbsim.utils.tensor_utils as TensorUtils
from tbsim.utils.vis_utils import render_state_avdata
from tbsim.envs.base import BaseEnv, BatchedEnv, SimulationException
from tbsim.policies.common import RolloutAction, Action
from tbsim.utils.geometry_utils import transform_points_tensor
from tbsim.utils.timer import Timers
from tbsim.utils.avdata_utils import parse_avdata_batch, get_drivable_region_map
from tbsim.utils.rollout_logger import RolloutLogger
from torch.nn.utils.rnn import pad_sequence


class EnvUnifiedSimulation(BaseEnv, BatchedEnv):
    def __init__(
            self,
            env_config,
            num_scenes,
            dataset: UnifiedDataset,
            seed=0,
            prediction_only=False,
            metrics=None,
            log_data=True,
            renderer=None
    ):
        """
        A gym-like interface for simulating traffic behaviors (both ego and other agents) with UnifiedDataset

        Args:
            env_config (NuscEnvConfig): a Config object specifying the behavior of the simulator
            num_scenes (int): number of scenes to run in parallel
            dataset (UnifiedDataset): a UnifiedDataset instance that contains scene data for simulation
            prediction_only (bool): if set to True, ignore the input action command and only record the predictions
        """
        print(env_config)
        self._npr = np.random.RandomState(seed=seed)
        self.dataset = dataset
        self._env_config = env_config

        self._num_total_scenes = dataset.num_scenes()
        self._num_scenes = num_scenes

        # indices of the scenes (in dataset) that are being used for simulation
        self._current_scenes: List[SimulationScene] = None # corresponding dataset of the scenes
        self._current_scene_indices = None

        self._frame_index = 0
        self._done = False
        self._prediction_only = prediction_only

        self._cached_observation = None
        self._cached_raw_observation = None

        self.timers = Timers()

        self._metrics = dict() if metrics is None else metrics
        self._log_data = log_data
        self.logger = None

    def update_random_seed(self, seed):
        self._npr = np.random.RandomState(seed=seed)

    @property
    def current_scene_names(self):
        return deepcopy([scene.scene_info.name for scene in self._current_scenes])

    @property
    def current_num_agents(self):
        return sum(len(scene.agents) for scene in self._current_scenes)

    def reset_multi_episodes_metrics(self):
        for v in self._metrics.values():
            v.multi_episode_reset()

    @property
    def current_agent_scene_index(self):
        si = []
        for scene_i, scene in zip(self.current_scene_index, self._current_scenes):
            si.extend([scene_i] * len(scene.agents))
        return np.array(si, dtype=np.int64)

    @property
    def current_agent_track_id(self):
        return np.arange(self.current_num_agents)

    @property
    def current_scene_index(self):
        return self._current_scene_indices.copy()

    @property
    def current_agent_names(self):
        names = []
        for scene in self._current_scenes:
            names.extend([a.name for a in scene.agents])
        return names

    @property
    def num_instances(self):
        return self._num_scenes

    @property
    def total_num_scenes(self):
        return self._num_total_scenes

    def is_done(self):
        return self._done

    def get_reward(self):
        # TODO
        return np.zeros(self._num_scenes)

    @property
    def horizon(self):
        return self._env_config.simulation.num_simulation_steps

    def _disable_offroad_agents(self, scene):
        obs = scene.get_obs()
        obs = parse_avdata_batch(obs)
        drivable_region = get_drivable_region_map(obs["maps"])
        raster_pos = transform_points_tensor(obs["centroid"][:, None], obs["raster_from_world"])[:, 0]
        valid_agents = []
        for i, rpos in enumerate(raster_pos):
            if scene.agents[i].name == "ego" or drivable_region[i, int(rpos[1]), int(rpos[0])].item() > 0:
                valid_agents.append(scene.agents[i])

        scene.agents = valid_agents

    def reset(self, scene_indices: List = None, start_frame_index = None):
        """
        Reset the previous simulation episode. Randomly sample a batch of new scenes unless specified in @scene_indices

        Args:
            scene_indices (List): Optional, a list of scene indices to initialize the simulation episode
        """
        if scene_indices is None:
            # randomly sample a batch of scenes for close-loop rollouts
            all_indices = np.arange(self._num_total_scenes)
            scene_indices = self._npr.choice(
                all_indices, size=(self.num_instances,), replace=False
            )

        scene_info = [self.dataset.get_scene(i) for i in scene_indices]

        self._num_scenes = len(scene_info)
        self._current_scene_indices = scene_indices

        assert (
                np.max(scene_indices) < self._num_total_scenes
                and np.min(scene_indices) >= 0
        )
        if start_frame_index is None:
            start_frame_index = self._env_config.simulation.start_frame_index
        self._current_scenes = []
        for i, si in enumerate(scene_info):
            sim_scene: SimulationScene = SimulationScene(
                env_name=self._env_config.name,
                scene_name=si.name,
                scene=si,
                dataset=self.dataset,
                init_timestep=start_frame_index,
                freeze_agents=True,
                return_dict=True
            )
            sim_scene.reset()
            self._disable_offroad_agents(sim_scene)
            self._current_scenes.append(sim_scene)

        self._frame_index = 0
        self._cached_observation = None
        self._cached_raw_observation = None
        self._done = False

        obs_keys_to_log = [
            "centroid",
            "yaw",
            "extent",
            "world_from_agent",
            "scene_index",
            "track_id"
        ]
        self.logger = RolloutLogger(obs_keys=obs_keys_to_log)

        for v in self._metrics.values():
            v.reset()

    def render(self, actions_to_take):
        scene_ims = []
        ego_inds = [i for i, name in enumerate(self.current_agent_names) if name == "ego"]
        for i in ego_inds:
            im = render_state_avdata(
<<<<<<< HEAD
                batch=self.get_observation(split_ego=False)["agents"],
=======
                batch=self.get_observation()["agents"],
>>>>>>> 0da4ad22
                batch_idx=i,
                action=actions_to_take
            )
            scene_ims.append(im)
        return np.stack(scene_ims)

    def get_random_action(self):
        ac = self._npr.randn(self.current_num_agents, 1, 3)
        agents = Action(
            positions=ac[:, :, :2],
            yaws=ac[:, :, 2:3]
        )

        return RolloutAction(agents=agents)

    def get_info(self):
        info = dict(scene_index=self.current_scene_names)
        if self._log_data:
            sim_buffer = self.logger.get_serialized_scene_buffer()
            sim_buffer = [sim_buffer[k] for k in self.current_scene_index]
            info["buffer"] = sim_buffer
        return info

    def get_multi_episode_metrics(self):
        metrics = dict()
        for met_name, met in self._metrics.items():
            met_vals = met.get_multi_episode_metrics()
            if isinstance(met_vals, dict):
                for k, v in met_vals.items():
                    metrics[met_name + "_" + k] = v
            elif met_vals is not None:
                metrics[met_name] = met_vals
        return metrics

    def get_metrics(self):
        """
        Get metrics of the current episode (may compute before is_done==True)

        Returns: a dictionary of metrics, each containing an array of measurement same length as the number of scenes
        """
        metrics = dict()
        # get ADE and FDE from SimulationScene
        metrics["ade"] = np.zeros(self.num_instances)
        metrics["fde"] = np.zeros(self.num_instances)
        for i, scene in enumerate(self._current_scenes):
            mets_per_agent = scene.get_metrics([sim_metrics.ADE(), sim_metrics.FDE()])
            metrics["ade"][i] = np.array(list(mets_per_agent["ade"].values())).mean()
            metrics["fde"][i] = np.array(list(mets_per_agent["fde"].values())).mean()

        # aggregate per-step metrics
        for met_name, met in self._metrics.items():
            met_vals = met.get_episode_metrics()
            if isinstance(met_vals, dict):
                for k, v in met_vals.items():
                    metrics[met_name + "_" + k] = v
            else:
                metrics[met_name] = met_vals

        for k in metrics:
            assert metrics[k].shape == (self.num_instances,)
        return metrics

    def get_observation_by_scene(self):
<<<<<<< HEAD
        obs = self.get_observation(split_ego=False)["agents"]
=======
        obs = self.get_observation()["agents"]
>>>>>>> 0da4ad22
        obs_by_scene = []
        obs_scene_index = self.current_agent_scene_index
        for i in range(self.num_instances):
            obs_by_scene.append(TensorUtils.map_ndarray(obs, lambda x: x[obs_scene_index == i]))
        return obs_by_scene

<<<<<<< HEAD
    def get_observation(self,split_ego=None,return_raw=False):
        if split_ego is None:
            split_ego = self.split_ego
        if return_raw:
            if self._cached_raw_observation is not None:
                return self._cached_raw_observation
        else:
            if self._cached_observation is not None:
                if split_ego and "ego" in self._cached_observation:
                    return self._cached_observation
                elif not split_ego and "ego" not in self._cached_observation:
                    return self._cached_observation
                else:
                    self._cached_observation = None
                    self._cached_raw_observation = None
=======
    def get_observation(self):
        if self._cached_observation is not None:
            return self._cached_observation
>>>>>>> 0da4ad22

        self.timers.tic("get_obs")

        raw_obs = []
        for si, scene in enumerate(self._current_scenes):
            raw_obs.extend(scene.get_obs(collate=False))
<<<<<<< HEAD
        self._cached_raw_observation = raw_obs
        if return_raw:
            return raw_obs
        if split_ego:
                
            ego_idx = np.array([i for i,name in enumerate(self.current_agent_names) if name=="ego"])
            agent_idx = np.array([i for i,name in enumerate(self.current_agent_names) if name!="ego"])
            ego_obs_raw = [raw_obs[idx] for idx in ego_idx]
            ego_obs_collated = self.dataset.get_collate_fn(return_dict=True)(ego_obs_raw)
            agent_obs_raw = [raw_obs[idx] for idx in agent_idx]
            agent_obs_collated = self.dataset.get_collate_fn(return_dict=True)(agent_obs_raw)
            
            if self.parse_obs==True:
                parse_plan = dict(ego=True,agent=True)
            elif self.parse_obs==False:
                parse_plan = dict(ego=False,agent=False)
            elif isinstance(self.parse_obs,dict):
                parse_plan = self.parse_obs
            if parse_plan["ego"]:
                ego_obs = parse_avdata_batch(ego_obs_collated)
                ego_obs = TensorUtils.to_numpy(ego_obs)
                ego_obs["scene_index"] = self.current_agent_scene_index[ego_idx]
                ego_obs["track_id"] = self.current_agent_track_id[ego_idx]
            else:
                ego_obs = AgentBatch(**ego_obs_collated)
            if parse_plan["agent"]:
                agent_obs = parse_avdata_batch(agent_obs_collated)
                agent_obs = TensorUtils.to_numpy(agent_obs)
                agent_obs["scene_index"] = self.current_agent_scene_index[agent_idx]
                agent_obs["track_id"] = self.current_agent_track_id[agent_idx]
            else:
                agent_obs = AgentBatch(**agent_obs_collated)
            self._cached_observation = dict(ego=ego_obs,agents=agent_obs)
        else:
            assert isinstance(self.parse_obs,bool)
            agent_obs = self.dataset.get_collate_fn(return_dict=True)(raw_obs)
            if self.parse_obs:
                agent_obs = parse_avdata_batch(agent_obs)
                agent_obs = TensorUtils.to_numpy(agent_obs)
                agent_obs["scene_index"] = self.current_agent_scene_index
                agent_obs["track_id"] = self.current_agent_track_id
            else:
                agent_obs = AgentBatch(**agent_obs)
            self._cached_observation = dict(agents=agent_obs)

=======
        agent_obs = self.dataset.get_collate_fn(return_dict=True)(raw_obs)
        agent_obs = parse_avdata_batch(agent_obs)
        agent_obs = TensorUtils.to_numpy(agent_obs)
        agent_obs["scene_index"] = self.current_agent_scene_index
        agent_obs["track_id"] = self.current_agent_track_id

        # cache observations
        self._cached_observation = dict(agents=agent_obs)
>>>>>>> 0da4ad22
        self.timers.toc("get_obs")

        return self._cached_observation


    def get_observation_skimp(self):
        self.timers.tic("obs_skimp")
        raw_obs = []
        for si, scene in enumerate(self._current_scenes):
            raw_obs.extend(scene.get_obs(collate=False, get_map=False))
        agent_obs = self.dataset.get_collate_fn(return_dict=True)(raw_obs)
        agent_obs = parse_avdata_batch(agent_obs)
        agent_obs = TensorUtils.to_numpy(agent_obs)
        agent_obs["scene_index"] = self.current_agent_scene_index
        agent_obs["track_id"] = self.current_agent_track_id
        self.timers.toc("obs_skimp")
        return dict(agents=agent_obs)

    def _add_per_step_metrics(self, obs):
        for k, v in self._metrics.items():
            v.add_step(obs, self.current_scene_index)

    def _step(self, step_actions: RolloutAction, num_steps_to_take):
        if self.is_done():
            raise SimulationException("Cannot step in a finished episode")

        obs = self.get_observation()["agents"]
        # record metrics
        self._add_per_step_metrics(obs)

        action = step_actions.agents.to_dict()
        assert action["positions"].shape[0] == obs["centroid"].shape[0]
        for action_index in range(num_steps_to_take):
            if action_index >= action["positions"].shape[1]:  # GT actions may be shorter
                self._done = True
                self._frame_index += action_index
                self._cached_observation = None
                return
            # # log state and action
            obs_skimp = self.get_observation()
            # self._add_per_step_metrics(obs_skimp["agents"])
            if self._log_data:
                action_to_log = RolloutAction(
                    agents=Action.from_dict(TensorUtils.map_ndarray(action, lambda x: x[:, action_index:])),
                    agents_info=step_actions.agents_info
                )
                self.logger.log_step(obs_skimp, action_to_log)

            idx = 0
            for scene in self._current_scenes:
                scene_action = dict()
                for agent in scene.agents:
                    curr_yaw = obs["curr_agent_state"][idx, -1]
                    curr_pos = obs["curr_agent_state"][idx, :2]
                    world_from_agent = np.array(
                        [
                            [np.cos(curr_yaw), np.sin(curr_yaw)],
                            [-np.sin(curr_yaw), np.cos(curr_yaw)],
                        ]
                    )
                    next_state = np.zeros(3, dtype=obs["agent_fut"].dtype)
                    if not np.any(np.isnan(action["positions"][idx, action_index])):  # ground truth action may be NaN
                        next_state[:2] = action["positions"][idx, action_index] @ world_from_agent + curr_pos
                        next_state[2] = curr_yaw + action["yaws"][idx, action_index, 0]
                    else:
                        print("invalid action!")
                    scene_action[agent.name] = next_state
                    idx += 1
                scene.step(scene_action, return_obs=False)

        self._cached_observation = None

        if self._frame_index + num_steps_to_take >= self.horizon:
            self._done = True
        else:
            self._frame_index += num_steps_to_take

    def step(self, actions: RolloutAction, num_steps_to_take: int = 1, render=False):
        """
        Step the simulation with control inputs

        Args:
            actions (RolloutAction): action for controlling ego and/or agents
            num_steps_to_take (int): how many env steps to take. Must be less or equal to length of the input actions
            render (bool): whether to render state and actions and return renderings
        """
        actions = actions.to_numpy()
        renderings = []
        if render:
            renderings.append(self.render(actions))
        self._step(step_actions=actions, num_steps_to_take=num_steps_to_take)
        return renderings


class EnvSplitUnifiedSimulation(EnvUnifiedSimulation):
    def __init__(
            self,
            env_config,
            num_scenes,
            dataset: UnifiedDataset,
            seed=0,
            prediction_only=False,
            metrics=None,
            log_data=True,
            split_ego = False,
            renderer=None,
            parse_obs = True,
    ):
        """
        A gym-like interface for simulating traffic behaviors (both ego and other agents) with UnifiedDataset, with the capability of spliting ego and agent observations

        Args:
            env_config (NuscEnvConfig): a Config object specifying the behavior of the simulator
            num_scenes (int): number of scenes to run in parallel
            dataset (UnifiedDataset): a UnifiedDataset instance that contains scene data for simulation
            prediction_only (bool): if set to True, ignore the input action command and only record the predictions
            split_ego (bool): if set to True, split ego out as the ego observation
            parse_obs (bool or dict): whether to parse the ego and agent observation or not
        """
        print(env_config)
        self._npr = np.random.RandomState(seed=seed)
        self.dataset = dataset
        self._env_config = env_config

        self._num_total_scenes = dataset.num_scenes()
        self._num_scenes = num_scenes
        self.split_ego = split_ego
        self.parse_obs = parse_obs

        # indices of the scenes (in dataset) that are being used for simulation
        self._current_scenes: List[SimulationScene] = None # corresponding dataset of the scenes
        self._current_scene_indices = None

        self._frame_index = 0
        self._done = False
        self._prediction_only = prediction_only

        self._cached_observation = None
        self._cached_raw_observation = None

        self.timers = Timers()

        self._metrics = dict() if metrics is None else metrics
        self._log_data = log_data
        self.logger = None


    def reset(self, scene_indices: List = None, start_frame_index = None):
        """
        Reset the previous simulation episode. Randomly sample a batch of new scenes unless specified in @scene_indices

        Args:
            scene_indices (List): Optional, a list of scene indices to initialize the simulation episode
        """
        super(EnvSplitUnifiedSimulation,self).reset(scene_indices,start_frame_index)
        self._cached_raw_observation = None

    def render(self, actions_to_take):
        scene_ims = []
        ego_inds = [i for i, name in enumerate(self.current_agent_names) if name == "ego"]
        for i in ego_inds:
            im = render_state_avdata(
                batch=self.get_observation(split_ego=False)["agents"],
                batch_idx=i,
                action=actions_to_take
            )
            scene_ims.append(im)
        return np.stack(scene_ims)

    def get_random_action(self):
        ac = self._npr.randn(self.current_num_agents, 1, 3)
        if self.split_ego:
            ego_idx = np.array([i for i,name in enumerate(self.current_agent_names) if name=="ego"])
            agent_idx = np.array([i for i,name in enumerate(self.current_agent_names) if name!="ego"])
            ego_action = Action(
                positions=ac[ego_idx, :, :2],
                yaws=ac[ego_idx, :, 2:3]
            )
            agent_action = Action(
                positions=ac[agent_idx, :, :2],
                yaws=ac[agent_idx, :, 2:3]
            )
            return RolloutAction(ego=ego_action,agents=agent_action)
        else:
            agents = Action(
                positions=ac[:, :, :2],
                yaws=ac[:, :, 2:3]
            )

            return RolloutAction(agents=agents)


    def get_observation(self,split_ego=None,return_raw=False):
        if split_ego is None:
            split_ego = self.split_ego
        if return_raw:
            if self._cached_raw_observation is not None:
                return self._cached_raw_observation
        else:
            if self._cached_observation is not None:
                if split_ego and "ego" in self._cached_observation:
                    return self._cached_observation
                elif not split_ego and "ego" not in self._cached_observation:
                    return self._cached_observation
                else:
                    self._cached_observation = None
                    self._cached_raw_observation = None

        self.timers.tic("get_obs")

        raw_obs = []
        for si, scene in enumerate(self._current_scenes):
            raw_obs.extend(scene.get_obs(collate=False))
        self._cached_raw_observation = raw_obs
        if return_raw:
            return raw_obs
        if split_ego:
            # obtain index of ego and agents    
            ego_idx = np.array([i for i,name in enumerate(self.current_agent_names) if name=="ego"])
            agent_idx = np.array([i for i,name in enumerate(self.current_agent_names) if name!="ego"])
            # raw_obs is the raw avdata batch_element object without collation
            ego_obs_raw = [raw_obs[idx] for idx in ego_idx]
            # call the collate function to turn batch_element into avdata batch object
            ego_obs_collated = self.dataset.get_collate_fn(return_dict=True)(ego_obs_raw)
            agent_obs_raw = [raw_obs[idx] for idx in agent_idx]
            # call the collate function to turn batch_element into avdata batch object
            agent_obs_collated = self.dataset.get_collate_fn(return_dict=True)(agent_obs_raw)
            
            # parse_obs can be True (parse both ego and agent), or False (parse neither), or dictionary that determines whether to parse ego or agent observation
            if self.parse_obs==True:
                parse_plan = dict(ego=True,agent=True)
            elif self.parse_obs==False:
                parse_plan = dict(ego=False,agent=False)
            elif isinstance(self.parse_obs,dict):
                parse_plan = self.parse_obs
            if parse_plan["ego"]:
                ego_obs = parse_avdata_batch(ego_obs_collated)
                ego_obs = TensorUtils.to_numpy(ego_obs)
                ego_obs["scene_index"] = self.current_agent_scene_index[ego_idx]
                ego_obs["track_id"] = self.current_agent_track_id[ego_idx]
            else:
                # put collated observation into AgentBatch object from avdata
                ego_obs = AgentBatch(**ego_obs_collated)
            if parse_plan["agent"]:
                agent_obs = parse_avdata_batch(agent_obs_collated)
                agent_obs = TensorUtils.to_numpy(agent_obs)
                agent_obs["scene_index"] = self.current_agent_scene_index[agent_idx]
                agent_obs["track_id"] = self.current_agent_track_id[agent_idx]
            else:
                # put collated observation into AgentBatch object from avdata
                agent_obs = AgentBatch(**agent_obs_collated)
            self._cached_observation = dict(ego=ego_obs,agents=agent_obs)
        else:
            # if ego is not splitted out, then either parse all observation or do not parse any observation.
            assert isinstance(self.parse_obs,bool)
            agent_obs = self.dataset.get_collate_fn(return_dict=True)(raw_obs)
            if self.parse_obs:
                agent_obs = parse_avdata_batch(agent_obs)
                agent_obs = TensorUtils.to_numpy(agent_obs)
                agent_obs["scene_index"] = self.current_agent_scene_index
                agent_obs["track_id"] = self.current_agent_track_id
            else:
                agent_obs = AgentBatch(**agent_obs)
            self._cached_observation = dict(agents=agent_obs)

        self.timers.toc("get_obs")
        return self._cached_observation

    
    def combine_action(self,step_actions):
        # combine ego and agent actions
        ego_action = step_actions.ego.to_dict()
        agent_action = step_actions.agents.to_dict()
        ego_idx = np.array([i for i,name in enumerate(self.current_agent_names) if name=="ego"])
        agent_idx = np.array([i for i,name in enumerate(self.current_agent_names) if name!="ego"])
        min_length = min(ego_action["positions"].shape[1],agent_action["positions"].shape[1])
        combined_positions = np.zeros([len(self.current_agent_names),min_length,2])
        combined_yaws = np.zeros([len(self.current_agent_names),min_length,1])
        combined_positions[ego_idx] = ego_action["positions"][:,:min_length]
        combined_positions[agent_idx] = agent_action["positions"][:,:min_length]
        combined_yaws[ego_idx] = ego_action["yaws"][:,:min_length]
        combined_yaws[agent_idx] = agent_action["yaws"][:,:min_length]
<<<<<<< HEAD
=======

>>>>>>> 0da4ad22
        return RolloutAction(agents=Action(positions=combined_positions,yaws=combined_yaws),agents_info=step_actions.agents_info)


    def combine_obs(self,ego_obs,agent_obs):
        # combining ego and agent observation, not really used.
        ego_idx = np.array([i for i,name in enumerate(self.current_agent_names) if name=="ego"])
        agent_idx = np.array([i for i,name in enumerate(self.current_agent_names) if name!="ego"])
        bs = len(self.current_agent_names)
        combined_obs = dict()
        for k,v in ego_obs.items():
            if k in agent_obs and v is not None:
                combined_v = np.zeros([bs,*v.shape[1:]])
                combined_v[ego_idx]=ego_obs[k]
                combined_v[agent_idx]=agent_obs[k]
                combined_obs[k]=combined_v
        return combined_obs


    def _step(self, step_actions: RolloutAction, num_steps_to_take):
        if self.is_done():
            raise SimulationException("Cannot step in a finished episode")
        self.timers.tic("_step")
<<<<<<< HEAD
        raw_obs = self.get_observation(split_ego=False,return_raw=True)
        obs = self.dataset.get_collate_fn(return_dict=True)(raw_obs)
=======
        # to bypass all the ego split, collation and parsing, directly get raw obs
        raw_obs = self.get_observation(split_ego=False,return_raw=True)
        obs = self.dataset.get_collate_fn(return_dict=True)(raw_obs)
        # always parse when stepping
>>>>>>> 0da4ad22
        obs = parse_avdata_batch(obs)
        obs = TensorUtils.to_numpy(obs)
        obs["scene_index"] = self.current_agent_scene_index
        obs["track_id"] = self.current_agent_track_id
        obs = {k:v for k,v in obs.items() if not isinstance(v,list)}
<<<<<<< HEAD

=======
>>>>>>> 0da4ad22

        # record metrics
        #TODO: fix the bugs in metrics when using diffstack
        self._add_per_step_metrics(obs)
        if step_actions.has_ego:
            combined_step_actions = self.combine_action(step_actions)
            action = combined_step_actions.agents.to_dict()
        else:
            action = step_actions.agents.to_dict()
        
        assert action["positions"].shape[0] == obs["centroid"].shape[0]
        for action_index in range(num_steps_to_take):
            if action_index >= action["positions"].shape[1]:  # GT actions may be shorter
                self._done = True
                self._frame_index += action_index
                self._cached_observation = None
                self._cached_raw_observation = None
                return
            # # log state and action
            obs_skimp = self.get_observation_skimp()
            # self._add_per_step_metrics(obs_skimp["agents"])
            if self._log_data:
                if step_actions.has_ego:
                    ego_idx = np.array([i for i,name in enumerate(self.current_agent_names) if name=="ego"])
                    agent_idx = np.array([i for i,name in enumerate(self.current_agent_names) if name!="ego"])
                    action_t = TensorUtils.map_ndarray(action, lambda x: x[:, action_index:])
                    action_to_log = RolloutAction(
                        agents=Action.from_dict(dict(positions=action_t["positions"][agent_idx],yaws=action_t["yaws"][agent_idx])),
                        agents_info=step_actions.agents_info,
                        ego = Action.from_dict(dict(positions=action_t["positions"][ego_idx],yaws=action_t["yaws"][ego_idx])),
                        ego_info=step_actions.ego_info,
                    )
                else:
                    action_to_log = RolloutAction(
                        agents=Action.from_dict(TensorUtils.map_ndarray(action, lambda x: x[:, action_index:])),
                        agents_info=step_actions.agents_info
                    )
                self.logger.log_step(obs_skimp, action_to_log)

            idx = 0
            for scene in self._current_scenes:
                scene_action = dict()
                for agent in scene.agents:
                    curr_yaw = obs["curr_agent_state"][idx, -1]
                    curr_pos = obs["curr_agent_state"][idx, :2]
                    world_from_agent = np.array(
                        [
                            [np.cos(curr_yaw), np.sin(curr_yaw)],
                            [-np.sin(curr_yaw), np.cos(curr_yaw)],
                        ]
                    )
                    next_state = np.zeros(3, dtype=obs["agent_fut"].dtype)
                    if not np.any(np.isnan(action["positions"][idx, action_index])):  # ground truth action may be NaN
                        next_state[:2] = action["positions"][idx, action_index] @ world_from_agent + curr_pos
                        next_state[2] = curr_yaw + action["yaws"][idx, action_index, 0]
                    else:
                        print("invalid action!")
                    scene_action[agent.name] = next_state
                    idx += 1
                scene.step(scene_action, return_obs=False)

        self._cached_observation = None
        self._cached_raw_observation = None
        self.timers.toc("_step")
        if self._frame_index + num_steps_to_take >= self.horizon:
            self._done = True
        else:
            self._frame_index += num_steps_to_take
        print(self.timers)
        
<|MERGE_RESOLUTION|>--- conflicted
+++ resolved
@@ -197,11 +197,7 @@
         ego_inds = [i for i, name in enumerate(self.current_agent_names) if name == "ego"]
         for i in ego_inds:
             im = render_state_avdata(
-<<<<<<< HEAD
-                batch=self.get_observation(split_ego=False)["agents"],
-=======
                 batch=self.get_observation()["agents"],
->>>>>>> 0da4ad22
                 batch_idx=i,
                 action=actions_to_take
             )
@@ -265,91 +261,22 @@
         return metrics
 
     def get_observation_by_scene(self):
-<<<<<<< HEAD
-        obs = self.get_observation(split_ego=False)["agents"]
-=======
         obs = self.get_observation()["agents"]
->>>>>>> 0da4ad22
         obs_by_scene = []
         obs_scene_index = self.current_agent_scene_index
         for i in range(self.num_instances):
             obs_by_scene.append(TensorUtils.map_ndarray(obs, lambda x: x[obs_scene_index == i]))
         return obs_by_scene
 
-<<<<<<< HEAD
-    def get_observation(self,split_ego=None,return_raw=False):
-        if split_ego is None:
-            split_ego = self.split_ego
-        if return_raw:
-            if self._cached_raw_observation is not None:
-                return self._cached_raw_observation
-        else:
-            if self._cached_observation is not None:
-                if split_ego and "ego" in self._cached_observation:
-                    return self._cached_observation
-                elif not split_ego and "ego" not in self._cached_observation:
-                    return self._cached_observation
-                else:
-                    self._cached_observation = None
-                    self._cached_raw_observation = None
-=======
     def get_observation(self):
         if self._cached_observation is not None:
             return self._cached_observation
->>>>>>> 0da4ad22
 
         self.timers.tic("get_obs")
 
         raw_obs = []
         for si, scene in enumerate(self._current_scenes):
             raw_obs.extend(scene.get_obs(collate=False))
-<<<<<<< HEAD
-        self._cached_raw_observation = raw_obs
-        if return_raw:
-            return raw_obs
-        if split_ego:
-                
-            ego_idx = np.array([i for i,name in enumerate(self.current_agent_names) if name=="ego"])
-            agent_idx = np.array([i for i,name in enumerate(self.current_agent_names) if name!="ego"])
-            ego_obs_raw = [raw_obs[idx] for idx in ego_idx]
-            ego_obs_collated = self.dataset.get_collate_fn(return_dict=True)(ego_obs_raw)
-            agent_obs_raw = [raw_obs[idx] for idx in agent_idx]
-            agent_obs_collated = self.dataset.get_collate_fn(return_dict=True)(agent_obs_raw)
-            
-            if self.parse_obs==True:
-                parse_plan = dict(ego=True,agent=True)
-            elif self.parse_obs==False:
-                parse_plan = dict(ego=False,agent=False)
-            elif isinstance(self.parse_obs,dict):
-                parse_plan = self.parse_obs
-            if parse_plan["ego"]:
-                ego_obs = parse_avdata_batch(ego_obs_collated)
-                ego_obs = TensorUtils.to_numpy(ego_obs)
-                ego_obs["scene_index"] = self.current_agent_scene_index[ego_idx]
-                ego_obs["track_id"] = self.current_agent_track_id[ego_idx]
-            else:
-                ego_obs = AgentBatch(**ego_obs_collated)
-            if parse_plan["agent"]:
-                agent_obs = parse_avdata_batch(agent_obs_collated)
-                agent_obs = TensorUtils.to_numpy(agent_obs)
-                agent_obs["scene_index"] = self.current_agent_scene_index[agent_idx]
-                agent_obs["track_id"] = self.current_agent_track_id[agent_idx]
-            else:
-                agent_obs = AgentBatch(**agent_obs_collated)
-            self._cached_observation = dict(ego=ego_obs,agents=agent_obs)
-        else:
-            assert isinstance(self.parse_obs,bool)
-            agent_obs = self.dataset.get_collate_fn(return_dict=True)(raw_obs)
-            if self.parse_obs:
-                agent_obs = parse_avdata_batch(agent_obs)
-                agent_obs = TensorUtils.to_numpy(agent_obs)
-                agent_obs["scene_index"] = self.current_agent_scene_index
-                agent_obs["track_id"] = self.current_agent_track_id
-            else:
-                agent_obs = AgentBatch(**agent_obs)
-            self._cached_observation = dict(agents=agent_obs)
-
-=======
         agent_obs = self.dataset.get_collate_fn(return_dict=True)(raw_obs)
         agent_obs = parse_avdata_batch(agent_obs)
         agent_obs = TensorUtils.to_numpy(agent_obs)
@@ -358,7 +285,6 @@
 
         # cache observations
         self._cached_observation = dict(agents=agent_obs)
->>>>>>> 0da4ad22
         self.timers.toc("get_obs")
 
         return self._cached_observation
@@ -641,10 +567,6 @@
         combined_positions[agent_idx] = agent_action["positions"][:,:min_length]
         combined_yaws[ego_idx] = ego_action["yaws"][:,:min_length]
         combined_yaws[agent_idx] = agent_action["yaws"][:,:min_length]
-<<<<<<< HEAD
-=======
-
->>>>>>> 0da4ad22
         return RolloutAction(agents=Action(positions=combined_positions,yaws=combined_yaws),agents_info=step_actions.agents_info)
 
 
@@ -667,24 +589,15 @@
         if self.is_done():
             raise SimulationException("Cannot step in a finished episode")
         self.timers.tic("_step")
-<<<<<<< HEAD
-        raw_obs = self.get_observation(split_ego=False,return_raw=True)
-        obs = self.dataset.get_collate_fn(return_dict=True)(raw_obs)
-=======
         # to bypass all the ego split, collation and parsing, directly get raw obs
         raw_obs = self.get_observation(split_ego=False,return_raw=True)
         obs = self.dataset.get_collate_fn(return_dict=True)(raw_obs)
         # always parse when stepping
->>>>>>> 0da4ad22
         obs = parse_avdata_batch(obs)
         obs = TensorUtils.to_numpy(obs)
         obs["scene_index"] = self.current_agent_scene_index
         obs["track_id"] = self.current_agent_track_id
         obs = {k:v for k,v in obs.items() if not isinstance(v,list)}
-<<<<<<< HEAD
-
-=======
->>>>>>> 0da4ad22
 
         # record metrics
         #TODO: fix the bugs in metrics when using diffstack
