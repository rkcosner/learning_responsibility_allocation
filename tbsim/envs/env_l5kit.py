--- conflicted
+++ resolved
@@ -11,12 +11,9 @@
 import tbsim.utils.tensor_utils as TensorUtils
 from tbsim.utils.vis_utils import render_state_l5kit
 from tbsim.envs.base import BaseEnv, BatchedEnv, SimulationException
-<<<<<<< HEAD
 from l5kit.geometry import compute_agent_pose
 import pdb
-=======
 from tbsim.utils.geometry_utils import batch_nd_transform_points
->>>>>>> 4dee9336
 
 
 class EnvL5KitSimulation(BaseEnv, BatchedEnv):
@@ -198,9 +195,17 @@
     def horizon(self):
         return len(self._current_scene_dataset)
 
-    def _step(self, ego_control=None, agents_control=None, ego_samples=None, agents_samples=None):
+    def _step(
+        self,
+        ego_control=None,
+        agents_control=None,
+        ego_samples=None,
+        agents_samples=None,
+    ):
         obs = self.get_observation()
-        should_update = self._frame_index + 1 < self.horizon and not self._prediction_only
+        should_update = (
+            self._frame_index + 1 < self.horizon and not self._prediction_only
+        )
         if ego_control is not None:
             if should_update:
                 # update the next frame's ego position and orientation using control input
@@ -215,17 +220,12 @@
             ego_in_out = ClosedLoopSimulator.get_ego_in_out(
                 obs["ego"], ego_control, keys_to_exclude=set(("image",))
             )
-<<<<<<< HEAD
-
-            for scene_idx in self._current_scene_indices:
-=======
             for i, scene_idx in enumerate(self._current_scene_indices):
                 # If applicable, insert prediction samples for visualization purposes
                 if ego_samples is not None:
                     ego_in_out[scene_idx].outputs["samples"] = dict()
                     for k in ego_samples:
                         ego_in_out[scene_idx].outputs["samples"][k] = ego_samples[k][i]
->>>>>>> 4dee9336
                 self._ego_states[scene_idx].append(ego_in_out[scene_idx])
 
             # if "all_other_agents_track_id" in ego_control:
@@ -298,15 +298,19 @@
     def _pose_world_from_agent(self, act_dict):
         obs = self.get_observation()
         return dict(
-            positions=transform_points(act_dict["positions"], obs["ego"]["world_from_agent"]),
-            yaws=obs["ego"]["yaw"][..., None, None] + act_dict["yaws"]
+            positions=transform_points(
+                act_dict["positions"], obs["ego"]["world_from_agent"]
+            ),
+            yaws=obs["ego"]["yaw"][..., None, None] + act_dict["yaws"],
         )
 
     def _pose_agent_from_world(self, act_dict):
         obs = self.get_observation()
         return dict(
-            positions=transform_points(act_dict["positions"], obs["ego"]["agent_from_world"]),
-            yaws=act_dict["yaws"] - obs["ego"]["yaw"][..., None, None]
+            positions=transform_points(
+                act_dict["positions"], obs["ego"]["agent_from_world"]
+            ),
+            yaws=act_dict["yaws"] - obs["ego"]["yaw"][..., None, None],
         )
 
     def step(self, actions, num_steps_to_take: int = 1, render=False):
@@ -338,20 +342,26 @@
         actions_world["ego"] = self._pose_world_from_agent(actions["ego"])
         if "ego_plan" in actions:
             actions_world["ego_plan"] = dict(
-                predictions=self._pose_world_from_agent(actions["ego_plan"]["predictions"])
+                predictions=self._pose_world_from_agent(
+                    actions["ego_plan"]["predictions"]
+                )
             )
 
         renderings = []
         for step_i in range(num_steps_to_take):
-            step_actions_world = TensorUtils.map_ndarray(actions_world, lambda x: x[..., step_i:, :])
+            step_actions_world = TensorUtils.map_ndarray(
+                actions_world, lambda x: x[..., step_i:, :]
+            )
 
             # transform step action back to the agent frame
             step_actions = dict()
             step_actions["ego"] = self._pose_agent_from_world(step_actions_world["ego"])
             if "ego_plan" in actions:
                 step_actions["ego_plan"] = dict(
-                    predictions=self._pose_agent_from_world(step_actions_world["ego_plan"]["predictions"]),
-                    location_map=actions["ego_plan"]["location_map"]
+                    predictions=self._pose_agent_from_world(
+                        step_actions_world["ego_plan"]["predictions"]
+                    ),
+                    location_map=actions["ego_plan"]["location_map"],
                 )
             if render:
                 renderings.append(self.render(step_actions))
