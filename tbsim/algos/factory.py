"""Factory methods for creating models"""
from tbsim.configs.base import AlgoConfig
<<<<<<< HEAD
from tbsim.algos.l5kit_algos import (
    L5TrafficModel,
    L5TransformerTrafficModel,
    L5TransformerGANTrafficModel,
)
=======
from tbsim.algos.l5kit_algos import L5TrafficModel, L5TransformerTrafficModel, L5VAETrafficModel, L5TrafficModelGC, SpatialPlanner
>>>>>>> 4dee9336


def algo_factory(algo_config: AlgoConfig, modality_shapes, **kwargs):
    """
    A factory for creating training algos

    Args:
        algo_config (AlgoConfig): an algo config object
        modality_shapes (dict): A dictionary of named observation shapes (e.g., rasterized image shape)
        **kwargs: any info needed to create an algo

    Returns:
        algo: pl.LightningModule
    """
    algo_name = algo_config.name

    if algo_name == "l5_rasterized":
        algo = L5TrafficModel(algo_config=algo_config, modality_shapes=modality_shapes)
    elif algo_name == "l5_rasterized_gc":
        algo = L5TrafficModelGC(algo_config=algo_config, modality_shapes=modality_shapes)
    elif algo_name == "l5_rasterized_vae":
        algo = L5VAETrafficModel(algo_config=algo_config, modality_shapes=modality_shapes)
    elif algo_name == "spatial_planner":
        algo = SpatialPlanner(algo_config=algo_config, modality_shapes=modality_shapes)
    elif algo_name == "TransformerPred":
        algo = L5TransformerTrafficModel(algo_config=algo_config)
<<<<<<< HEAD
    elif algo_name == "TransformerGAN":
        algo = L5TransformerGANTrafficModel(algo_config=algo_config)
=======
    else:
        raise NotImplementedError("{} is not a valid algorithm" % algo_name)
>>>>>>> 4dee9336
    return algo<|MERGE_RESOLUTION|>--- conflicted
+++ resolved
@@ -1,14 +1,17 @@
 """Factory methods for creating models"""
 from tbsim.configs.base import AlgoConfig
-<<<<<<< HEAD
 from tbsim.algos.l5kit_algos import (
     L5TrafficModel,
     L5TransformerTrafficModel,
     L5TransformerGANTrafficModel,
 )
-=======
-from tbsim.algos.l5kit_algos import L5TrafficModel, L5TransformerTrafficModel, L5VAETrafficModel, L5TrafficModelGC, SpatialPlanner
->>>>>>> 4dee9336
+from tbsim.algos.l5kit_algos import (
+    L5TrafficModel,
+    L5TransformerTrafficModel,
+    L5VAETrafficModel,
+    L5TrafficModelGC,
+    SpatialPlanner,
+)
 
 
 def algo_factory(algo_config: AlgoConfig, modality_shapes, **kwargs):
@@ -28,18 +31,19 @@
     if algo_name == "l5_rasterized":
         algo = L5TrafficModel(algo_config=algo_config, modality_shapes=modality_shapes)
     elif algo_name == "l5_rasterized_gc":
-        algo = L5TrafficModelGC(algo_config=algo_config, modality_shapes=modality_shapes)
+        algo = L5TrafficModelGC(
+            algo_config=algo_config, modality_shapes=modality_shapes
+        )
     elif algo_name == "l5_rasterized_vae":
-        algo = L5VAETrafficModel(algo_config=algo_config, modality_shapes=modality_shapes)
+        algo = L5VAETrafficModel(
+            algo_config=algo_config, modality_shapes=modality_shapes
+        )
     elif algo_name == "spatial_planner":
         algo = SpatialPlanner(algo_config=algo_config, modality_shapes=modality_shapes)
     elif algo_name == "TransformerPred":
         algo = L5TransformerTrafficModel(algo_config=algo_config)
-<<<<<<< HEAD
     elif algo_name == "TransformerGAN":
         algo = L5TransformerGANTrafficModel(algo_config=algo_config)
-=======
     else:
         raise NotImplementedError("{} is not a valid algorithm" % algo_name)
->>>>>>> 4dee9336
     return algo