--- conflicted
+++ resolved
@@ -12,11 +12,8 @@
     RasterizedPlanningModel,
     RasterizedVAEModel,
     RasterizedGCModel,
-<<<<<<< HEAD
-    RasterizedGANModel
-=======
+    RasterizedGANModel,
     RasterizedDiscreteVAEModel,
->>>>>>> 9fa18c9c
 )
 from tbsim.models.base_models import (
     MLPTrajectoryDecoder,
@@ -257,7 +254,7 @@
             keys["valCELoss"] = "val/losses_pixel_ce_loss"
         return keys
 
-    def forward(self, obs_dict, mask_drivable=False, num_samples=None,clearance=None):
+    def forward(self, obs_dict, mask_drivable=False, num_samples=None, clearance=None):
         pred_map = self.nets["policy"](obs_dict["image"])
         assert pred_map.shape[1] == 4  # [location_logits, residual_x, residual_y, yaw]
 
