from tbsim.configs.config import Dict


class TrainConfig(Dict):
    def __init__(self):
        super(TrainConfig, self).__init__()
<<<<<<< HEAD
        self.logging.terminal_output_to_txt = True  # whether to log stdout to txt file
        self.logging.log_tb = False  # enable tensorboard logging
        self.logging.log_wandb = True  # enable wandb logging
=======
        self.logging.terminal_output_to_txt = True       # whether to log stdout to txt file
        self.logging.log_tb = False                      # enable tensorboard logging
        self.logging.log_wandb = True                    # enable wandb logging
>>>>>>> 7b1497e6
        self.logging.wandb_project_name = "tbsim"
        self.logging.log_every_n_steps = 10
        self.logging.flush_every_n_steps = 100

        ## save config - if and when to save model checkpoints ##
        self.save.enabled = True  # whether model saving should be enabled or disabled
        self.save.every_n_steps = 100  # save model every n epochs
        self.save.best_k = 5

        ## rendering config ##
        self.render.on_screen = False  # render on-screen or not
        self.render.to_video = True  # render evaluation rollouts to videos

        ## evaluation rollout config ##
        self.rollout.enabled = False  # enable evaluation rollouts
        self.rollout.num_episodes = 10  # number of evaluation episodes to run
        self.rollout.num_scenes = 25  # number of parallel scenes to run (if applicable)
        self.rollout.every_n_steps = 1000  # do rollouts every @rate epochs
        self.rollout.warm_start_n_steps = (
            1  # number of steps to wait before starting rollouts
        )

        ## training config
        self.training.batch_size = 100
        self.training.num_steps = 200000
        self.training.num_data_workers = 0

        ## validation config
        self.validation.enabled = False
        self.validation.batch_size = 100
        self.validation.num_data_workers = 0
        self.validation.every_n_steps = 1000
        self.validation.num_steps_per_epoch = 100

        ## Training parallelism (e.g., multi-GPU)
        self.parallel_strategy = "ddp_spawn"


class EnvConfig(Dict):
    def __init__(self):
        super(EnvConfig, self).__init__()
        self.name = "my_env"


class AlgoConfig(Dict):
    def __init__(self):
        super(AlgoConfig, self).__init__()
        self.name = "my_algo"


class ExperimentConfig(Dict):
    def __init__(
        self,
        train_config: TrainConfig,
        env_config: EnvConfig,
        algo_config: AlgoConfig,
        registered_name: str = None,
    ):
        """

        Args:
            train_config (TrainConfig): training config
            env_config (EnvConfig): environment config
            algo_config (AlgoConfig): algorithm config
            registered_name (str): name of the experiment config object in the global config registry
        """
        super(ExperimentConfig, self).__init__()
        self.registered_name = registered_name

        self.train = train_config
        self.env = env_config
        self.algo = algo_config
        # Write all results to this directory. A new folder with the timestamp will be created
        # in this directory, and it will contain three subfolders - "log", "models", and "videos".
        # The "log" directory will contain tensorboard and stdout txt logs. The "models" directory
        # will contain saved model checkpoints. The "videos" directory contains evaluation rollout
        # videos.
        self.name = (
            "test"  # name of the experiment (creates a subdirectory under root_dir)
        )

        self.root_dir = "{}_trained_models/".format(self.algo.name)
        self.seed = 1  # seed for everything (for reproducibility)

        self.devices.num_gpus = 1  # Set to 0 to use CPU<|MERGE_RESOLUTION|>--- conflicted
+++ resolved
@@ -4,15 +4,9 @@
 class TrainConfig(Dict):
     def __init__(self):
         super(TrainConfig, self).__init__()
-<<<<<<< HEAD
         self.logging.terminal_output_to_txt = True  # whether to log stdout to txt file
         self.logging.log_tb = False  # enable tensorboard logging
         self.logging.log_wandb = True  # enable wandb logging
-=======
-        self.logging.terminal_output_to_txt = True       # whether to log stdout to txt file
-        self.logging.log_tb = False                      # enable tensorboard logging
-        self.logging.log_wandb = True                    # enable wandb logging
->>>>>>> 7b1497e6
         self.logging.wandb_project_name = "tbsim"
         self.logging.log_every_n_steps = 10
         self.logging.flush_every_n_steps = 100
