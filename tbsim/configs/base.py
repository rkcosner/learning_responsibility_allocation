from tbsim.configs.config import Dict
from copy import deepcopy

class TrainConfig(Dict):
    def __init__(self):
        super(TrainConfig, self).__init__()
        self.logging.terminal_output_to_txt = True  # whether to log stdout to txt file
        self.logging.log_tb = False  # enable tensorboard logging
        self.logging.log_wandb = True  # enable wandb logging
        self.logging.wandb_project_name = "tbsim"
        self.logging.log_every_n_steps = 10
        self.logging.flush_every_n_steps = 100

        ## save config - if and when to save model checkpoints ##
        self.save.enabled = True  # whether model saving should be enabled or disabled
        self.save.every_n_steps = 100  # save model every n epochs
        self.save.best_k = 5
        self.save.save_best_rollout = True
        self.save.save_best_validation = True

        ## rendering config ##
        self.render.on_screen = False  # render on-screen or not
        self.render.to_video = True  # render evaluation rollouts to videos

        ## evaluation rollout config ##
<<<<<<< HEAD
        self.rollout.enabled = False  # enable evaluation rollouts
        self.rollout.num_episodes = 10  # number of evaluation episodes to run
        self.rollout.num_scenes = 25  # number of parallel scenes to run (if applicable)
        self.rollout.every_n_steps = 1000  # do rollouts every @rate epochs
        self.rollout.warm_start_n_steps = (
            1  # number of steps to wait before starting rollouts
        )
=======
        self.rollout.enabled = False                     # enable evaluation rollouts
        self.rollout.num_episodes = 10                   # number of evaluation episodes to run
        self.rollout.num_scenes = 25                     # number of parallel scenes to run (if applicable)
        self.rollout.every_n_steps = 1000                # do rollouts every @rate epochs
        self.rollout.warm_start_n_steps = 1              # number of steps to wait before starting rollouts
        self.rollout.n_step_action = 1                   # number of action steps to take between querying the model
>>>>>>> 4dee9336

        ## training config
        self.training.batch_size = 100
        self.training.num_steps = 200000
        self.training.num_data_workers = 0

        ## validation config
        self.validation.enabled = True
        self.validation.batch_size = 100
        self.validation.num_data_workers = 0
        self.validation.every_n_steps = 1000
        self.validation.num_steps_per_epoch = 100

        ## Training parallelism (e.g., multi-GPU)
        self.parallel_strategy = "ddp_spawn"


class EnvConfig(Dict):
    def __init__(self):
        super(EnvConfig, self).__init__()
        self.name = "my_env"


class AlgoConfig(Dict):
    def __init__(self):
        super(AlgoConfig, self).__init__()
        self.name = "my_algo"


class ExperimentConfig(Dict):
    def __init__(
        self,
        train_config: TrainConfig,
        env_config: EnvConfig,
        algo_config: AlgoConfig,
        registered_name: str = None,
    ):
        """

        Args:
            train_config (TrainConfig): training config
            env_config (EnvConfig): environment config
            algo_config (AlgoConfig): algorithm config
            registered_name (str): name of the experiment config object in the global config registry
        """
        super(ExperimentConfig, self).__init__()
        self.registered_name = registered_name

        self.train = train_config
        self.env = env_config
        self.algo = algo_config
        # Write all results to this directory. A new folder with the timestamp will be created
        # in this directory, and it will contain three subfolders - "log", "models", and "videos".
        # The "log" directory will contain tensorboard and stdout txt logs. The "models" directory
        # will contain saved model checkpoints. The "videos" directory contains evaluation rollout
        # videos.
        self.name = (
            "test"  # name of the experiment (creates a subdirectory under root_dir)
        )

        self.root_dir = "{}_trained_models/".format(self.algo.name)
        self.seed = 1  # seed for everything (for reproducibility)

<<<<<<< HEAD
        self.devices.num_gpus = 1  # Set to 0 to use CPU
=======
        self.devices.num_gpus = 1         # Set to 0 to use CPU

    def clone(self):
        return self.__class__(
            train_config=deepcopy(self.train),
            env_config=deepcopy(self.env),
            algo_config=deepcopy(self.algo),
            registered_name=self.registered_name
        )
>>>>>>> 4dee9336
<|MERGE_RESOLUTION|>--- conflicted
+++ resolved
@@ -1,5 +1,6 @@
 from tbsim.configs.config import Dict
 from copy import deepcopy
+
 
 class TrainConfig(Dict):
     def __init__(self):
@@ -23,7 +24,6 @@
         self.render.to_video = True  # render evaluation rollouts to videos
 
         ## evaluation rollout config ##
-<<<<<<< HEAD
         self.rollout.enabled = False  # enable evaluation rollouts
         self.rollout.num_episodes = 10  # number of evaluation episodes to run
         self.rollout.num_scenes = 25  # number of parallel scenes to run (if applicable)
@@ -31,14 +31,6 @@
         self.rollout.warm_start_n_steps = (
             1  # number of steps to wait before starting rollouts
         )
-=======
-        self.rollout.enabled = False                     # enable evaluation rollouts
-        self.rollout.num_episodes = 10                   # number of evaluation episodes to run
-        self.rollout.num_scenes = 25                     # number of parallel scenes to run (if applicable)
-        self.rollout.every_n_steps = 1000                # do rollouts every @rate epochs
-        self.rollout.warm_start_n_steps = 1              # number of steps to wait before starting rollouts
-        self.rollout.n_step_action = 1                   # number of action steps to take between querying the model
->>>>>>> 4dee9336
 
         ## training config
         self.training.batch_size = 100
@@ -102,16 +94,12 @@
         self.root_dir = "{}_trained_models/".format(self.algo.name)
         self.seed = 1  # seed for everything (for reproducibility)
 
-<<<<<<< HEAD
         self.devices.num_gpus = 1  # Set to 0 to use CPU
-=======
-        self.devices.num_gpus = 1         # Set to 0 to use CPU
 
     def clone(self):
         return self.__class__(
             train_config=deepcopy(self.train),
             env_config=deepcopy(self.env),
             algo_config=deepcopy(self.algo),
-            registered_name=self.registered_name
-        )
->>>>>>> 4dee9336
+            registered_name=self.registered_name,
+        )