--- conflicted
+++ resolved
@@ -5,37 +5,22 @@
     def __init__(self):
         super(L5KitTrainConfig, self).__init__()
 
-<<<<<<< HEAD
         self.dataset_path = "YOUR-DATASET-PATH"
-=======
-        self.dataset_path = "/home/chenyx/repos/l5kit/prediction-dataset/"
->>>>>>> 7e0b7218
         self.dataset_valid_key = "scenes/validate.zarr"
         self.dataset_train_key = "scenes/train.zarr"
         self.dataset_meta_key = "meta.json"
 
-<<<<<<< HEAD
-        self.training.num_data_workers = 2
-=======
->>>>>>> 7e0b7218
-        self.validation.enabled = True
-        self.validation.num_data_workers = 2
-        self.validation.every_n_steps = 1000
         self.rollout.enabled = True
-<<<<<<< HEAD
-        self.rollout.every_n_steps = 1000
+        self.rollout.every_n_steps = 5000
         self.rollout.num_episodes = 4
         self.rollout.num_scenes = 25
-        self.save.every_n_steps = 2000
-=======
-        self.rollout.every_n_steps = 5000
-        self.rollout.num_episodes = 5
-        self.save.every_n_steps = 10000
 
         ## training config
         self.training.batch_size = 12
         self.training.num_steps = 2000000
         self.training.num_data_workers = 4
+
+        self.save.every_n_steps = 10000
 
         ## validation config
         self.validation.enabled = True
@@ -43,7 +28,6 @@
         self.validation.num_data_workers = 4
         self.validation.every_n_steps = 2000
         self.validation.num_steps_per_epoch = 100
->>>>>>> 7e0b7218
 
 
 class L5KitEnvConfig(EnvConfig):
@@ -136,6 +120,7 @@
 
 
 class L5KitMixedEnvConfig(EnvConfig):
+    """Vectorized Scene Component + Rasterized Map"""
     def __init__(self):
         super(L5KitMixedEnvConfig, self).__init__()
 
