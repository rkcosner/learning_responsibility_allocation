"""A global registry for looking up named experiment configs"""
from tbsim.configs.base import ExperimentConfig

from tbsim.configs.l5kit_config import (
    L5KitTrainConfig,
    L5KitMixedTrainConfig,
    L5KitEnvConfig,
    L5RasterizedPlanningConfig,
    SpatialPlannerConfig,
    L5RasterizedGCConfig,
    L5TransformerPredConfig,
<<<<<<< HEAD
    L5KitMixedEnvConfig,
    L5TransformerGANConfig,
=======
    L5KitVectorizedEnvConfig,
    L5KitMixedEnvConfig,
    L5KitMixedSemanticMapEnvConfig,
    L5RasterizedVAEConfig
>>>>>>> 4dee9336
)

EXP_CONFIG_REGISTRY = dict()

EXP_CONFIG_REGISTRY["l5_rasterized_plan"] = ExperimentConfig(
    train_config=L5KitTrainConfig(),
    env_config=L5KitEnvConfig(),
    algo_config=L5RasterizedPlanningConfig(),
<<<<<<< HEAD
    registered_name="l5_raster_plan",
=======
    registered_name="l5_rasterized_plan"
)

EXP_CONFIG_REGISTRY["l5_mixed_gc"] = ExperimentConfig(
    train_config=L5KitMixedTrainConfig(),
    env_config=L5KitMixedSemanticMapEnvConfig(),
    algo_config=L5RasterizedGCConfig(),
    registered_name="l5_mixed_gc"
)

EXP_CONFIG_REGISTRY["l5_spatial_planner"] = ExperimentConfig(
    train_config=L5KitMixedTrainConfig(),
    env_config=L5KitMixedSemanticMapEnvConfig(),
    algo_config=SpatialPlannerConfig(),
    registered_name="l5_spatial_planner"
)

EXP_CONFIG_REGISTRY["l5_mixed_plan"] = ExperimentConfig(
    train_config=L5KitMixedTrainConfig(),
    env_config=L5KitMixedSemanticMapEnvConfig(),
    algo_config=L5RasterizedPlanningConfig(),
    registered_name="l5_mixed_plan"
)

EXP_CONFIG_REGISTRY["l5_rasterized_vae_plan"] = ExperimentConfig(
    train_config=L5KitTrainConfig(),
    env_config=L5KitEnvConfig(),
    algo_config=L5RasterizedVAEConfig(),
    registered_name="l5_rasterized_vae_plan"
>>>>>>> 4dee9336
)

EXP_CONFIG_REGISTRY["l5_mixed_transformer_plan"] = ExperimentConfig(
    train_config=L5KitMixedTrainConfig(),
    env_config=L5KitMixedEnvConfig(),
    algo_config=L5TransformerPredConfig(),
    registered_name="l5_mixed_transformer_plan",
)

EXP_CONFIG_REGISTRY["l5_mixed_transformerGAN_plan"] = ExperimentConfig(
    train_config=L5KitMixedTrainConfig(),
    env_config=L5KitMixedEnvConfig(),
    algo_config=L5TransformerGANConfig(),
    registered_name="l5_mixed_transformerGAN_plan",
)


def get_registered_experiment_config(registered_name):
    if registered_name not in EXP_CONFIG_REGISTRY.keys():
<<<<<<< HEAD
        raise KeyError(
            "'{}' is not a registered experiment config please choose from {}".format(
                registered_name, list(EXP_CONFIG_REGISTRY.keys())
            )
        )
    return EXP_CONFIG_REGISTRY[registered_name]
=======
        raise KeyError("'{}' is not a registered experiment config please choose from {}".format(
            registered_name, list(EXP_CONFIG_REGISTRY.keys())))
    return EXP_CONFIG_REGISTRY[registered_name].clone()
>>>>>>> 4dee9336
<|MERGE_RESOLUTION|>--- conflicted
+++ resolved
@@ -9,15 +9,12 @@
     SpatialPlannerConfig,
     L5RasterizedGCConfig,
     L5TransformerPredConfig,
-<<<<<<< HEAD
     L5KitMixedEnvConfig,
     L5TransformerGANConfig,
-=======
     L5KitVectorizedEnvConfig,
     L5KitMixedEnvConfig,
     L5KitMixedSemanticMapEnvConfig,
-    L5RasterizedVAEConfig
->>>>>>> 4dee9336
+    L5RasterizedVAEConfig,
 )
 
 EXP_CONFIG_REGISTRY = dict()
@@ -26,39 +23,35 @@
     train_config=L5KitTrainConfig(),
     env_config=L5KitEnvConfig(),
     algo_config=L5RasterizedPlanningConfig(),
-<<<<<<< HEAD
-    registered_name="l5_raster_plan",
-=======
-    registered_name="l5_rasterized_plan"
+    registered_name="l5_rasterized_plan",
 )
 
 EXP_CONFIG_REGISTRY["l5_mixed_gc"] = ExperimentConfig(
     train_config=L5KitMixedTrainConfig(),
     env_config=L5KitMixedSemanticMapEnvConfig(),
     algo_config=L5RasterizedGCConfig(),
-    registered_name="l5_mixed_gc"
+    registered_name="l5_mixed_gc",
 )
 
 EXP_CONFIG_REGISTRY["l5_spatial_planner"] = ExperimentConfig(
     train_config=L5KitMixedTrainConfig(),
     env_config=L5KitMixedSemanticMapEnvConfig(),
     algo_config=SpatialPlannerConfig(),
-    registered_name="l5_spatial_planner"
+    registered_name="l5_spatial_planner",
 )
 
 EXP_CONFIG_REGISTRY["l5_mixed_plan"] = ExperimentConfig(
     train_config=L5KitMixedTrainConfig(),
     env_config=L5KitMixedSemanticMapEnvConfig(),
     algo_config=L5RasterizedPlanningConfig(),
-    registered_name="l5_mixed_plan"
+    registered_name="l5_mixed_plan",
 )
 
 EXP_CONFIG_REGISTRY["l5_rasterized_vae_plan"] = ExperimentConfig(
     train_config=L5KitTrainConfig(),
     env_config=L5KitEnvConfig(),
     algo_config=L5RasterizedVAEConfig(),
-    registered_name="l5_rasterized_vae_plan"
->>>>>>> 4dee9336
+    registered_name="l5_rasterized_vae_plan",
 )
 
 EXP_CONFIG_REGISTRY["l5_mixed_transformer_plan"] = ExperimentConfig(
@@ -78,15 +71,9 @@
 
 def get_registered_experiment_config(registered_name):
     if registered_name not in EXP_CONFIG_REGISTRY.keys():
-<<<<<<< HEAD
         raise KeyError(
             "'{}' is not a registered experiment config please choose from {}".format(
                 registered_name, list(EXP_CONFIG_REGISTRY.keys())
             )
         )
-    return EXP_CONFIG_REGISTRY[registered_name]
-=======
-        raise KeyError("'{}' is not a registered experiment config please choose from {}".format(
-            registered_name, list(EXP_CONFIG_REGISTRY.keys())))
-    return EXP_CONFIG_REGISTRY[registered_name].clone()
->>>>>>> 4dee9336
+    return EXP_CONFIG_REGISTRY[registered_name].clone()