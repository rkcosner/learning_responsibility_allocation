--- conflicted
+++ resolved
@@ -7,9 +7,6 @@
     L5TransformerPredConfig,
     L5KitVectorizedEnvConfig,
     L5KitMixedEnvConfig,
-<<<<<<< HEAD
     L5TransformerGANConfig,
-=======
-    L5RasterizedVAEConfig
->>>>>>> 4dee9336
+    L5RasterizedVAEConfig,
 )