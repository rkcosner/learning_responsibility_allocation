--- conflicted
+++ resolved
@@ -282,6 +282,32 @@
     # )
     # vectorized_features["all_other_agents_from_agent"] = all_other_agent_from_agent
 
+    # all_other_agents_curr_pos = vectorized_features["all_other_agents_history_positions"][:, 0]
+    # all_other_agents_curr_yaw = vectorized_features["all_other_agents_history_yaws"][:, 0]
+    #
+    # all_other_agents_curr_pos_world = transform_points(all_other_agents_curr_pos, world_from_agent)
+    # all_other_agents_curr_yaw_world = agent_yaw_rad + all_other_agents_curr_yaw
+    #
+    # num_agents = all_other_agents_curr_pos.shape[0]
+    # all_other_agent_from_agent = np.zeros((num_agents, 3, 3))
+    # for i in range(num_agents):
+    #     world_from_other_agent = compute_agent_pose(
+    #         all_other_agents_curr_pos_world[i],
+    #         all_other_agents_curr_yaw_world[i]
+    #     ).astype(np.float64)
+    #     other_agent_from_world = np.linalg.inv(world_from_other_agent)
+    #     all_other_agent_from_agent[i] = other_agent_from_world @ world_from_agent
+    #
+    # vectorized_features["all_other_agents_future_positions_from_self"] = transform_points(
+    #     vectorized_features["all_other_agents_future_positions"],
+    #     all_other_agent_from_agent
+    # )
+    # vectorized_features["all_other_agents_future_yaws_from_self"] = angular_distance(
+    #     vectorized_features["all_other_agents_future_yaws"],
+    #     all_other_agents_curr_yaw[:, np.newaxis]
+    # )
+    # vectorized_features["all_other_agents_from_agent"] = all_other_agent_from_agent
+
     return {**frame_info, **vectorized_features}
 
 
@@ -343,7 +369,6 @@
             else:
                 lane_id = vectorizer.mapAPI.bounds_info["lanes"]["ids"][lane_idx]
 
-<<<<<<< HEAD
                 lane = vectorizer.mapAPI.get_lane_coords(lane_id)
                 lanes_rec[lane_idx] = lane
 
@@ -450,33 +475,4 @@
                 axis=0,
             )
             agent_lanes[i, 2] = f(interp_steps)
-    return agent_lanes
-=======
-    # all_other_agents_curr_pos = vectorized_features["all_other_agents_history_positions"][:, 0]
-    # all_other_agents_curr_yaw = vectorized_features["all_other_agents_history_yaws"][:, 0]
-    #
-    # all_other_agents_curr_pos_world = transform_points(all_other_agents_curr_pos, world_from_agent)
-    # all_other_agents_curr_yaw_world = agent_yaw_rad + all_other_agents_curr_yaw
-    #
-    # num_agents = all_other_agents_curr_pos.shape[0]
-    # all_other_agent_from_agent = np.zeros((num_agents, 3, 3))
-    # for i in range(num_agents):
-    #     world_from_other_agent = compute_agent_pose(
-    #         all_other_agents_curr_pos_world[i],
-    #         all_other_agents_curr_yaw_world[i]
-    #     ).astype(np.float64)
-    #     other_agent_from_world = np.linalg.inv(world_from_other_agent)
-    #     all_other_agent_from_agent[i] = other_agent_from_world @ world_from_agent
-    #
-    # vectorized_features["all_other_agents_future_positions_from_self"] = transform_points(
-    #     vectorized_features["all_other_agents_future_positions"],
-    #     all_other_agent_from_agent
-    # )
-    # vectorized_features["all_other_agents_future_yaws_from_self"] = angular_distance(
-    #     vectorized_features["all_other_agents_future_yaws"],
-    #     all_other_agents_curr_yaw[:, np.newaxis]
-    # )
-    # vectorized_features["all_other_agents_from_agent"] = all_other_agent_from_agent
-
-    return {**frame_info, **vectorized_features}
->>>>>>> 98427dd8
+    return agent_lanes