from typing import Optional

import numpy as np
from l5kit.vectorization.vectorizer import Vectorizer

from l5kit.data import filter_agents_by_labels, PERCEPTION_LABEL_TO_INDEX
from l5kit.data.filter import filter_agents_by_track_id
from l5kit.geometry import compute_agent_pose, rotation33_as_yaw
from l5kit.kinematic import Perturbation
from l5kit.sampling.agent_sampling import (
    compute_agent_velocity,
    get_agent_context,
    get_relative_poses,
)
from l5kit.rasterization import (
    EGO_EXTENT_HEIGHT,
    EGO_EXTENT_LENGTH,
    EGO_EXTENT_WIDTH,
    Rasterizer,
    RenderContext,
)

import pdb
from l5kit.data.map_api import InterpolationMethod, MapAPI
from l5kit.rasterization.semantic_rasterizer import indices_in_bounds
from l5kit.geometry import transform_points
from tbsim.utils.geometry_utils import batch_proj
from tbsim.utils.tensor_utils import round_2pi
from scipy.interpolate import interp1d


def generate_agent_sample_mixed(
    state_index: int,
    frames: np.ndarray,
    agents: np.ndarray,
    tl_faces: np.ndarray,
    selected_track_id: Optional[int],
    history_num_frames_ego: int,
    history_num_frames_agents: int,
    future_num_frames: int,
    step_time: float,
    filter_agents_threshold: float,
    vectorizer: Vectorizer,
    rasterizer: Rasterizer,
    render_context: RenderContext,
    perturbation: Optional[Perturbation] = None,
    vectorize_lane=True,
) -> dict:
    """Generates the inputs and targets to train a deep prediction model with vectorized inputs.
    A deep prediction model takes as input the state of the world in vectorized form,
    and outputs where that agent will be some seconds into the future.

    This function has a lot of arguments and is intended for internal use, you should try to use higher level classes
    and partials that use this function.

    Args:
        state_index (int): The anchor frame index, i.e. the "current" timestep in the scene
        frames (np.ndarray): The scene frames array, can be numpy array or a zarr array
        agents (np.ndarray): The full agents array, can be numpy array or a zarr array
        tl_faces (np.ndarray): The full traffic light faces array, can be numpy array or a zarr array
        selected_track_id (Optional[int]): Either None for AV, or the ID of an agent that you want to
        predict the future of. This agent is centered in the representation and the returned targets are derived from
        their future states.
        history_num_frames_ego (int): Amount of ego history frames to include
        history_num_frames_agents (int): Amount of agent history frames to include
        future_num_frames (int): Amount of future frames to include
        step_time (float): seconds between consecutive steps
        filter_agents_threshold (float): Value between 0 and 1 to use as cutoff value for agent filtering
        based on their probability of being a relevant agent
        perturbation (Optional[Perturbation]): Object that perturbs the input and targets, used
        to train models that can recover from slight divergence from training set data

    Raises:
        IndexError: An IndexError is returned if the specified ``selected_track_id`` is not present in the scene
        or was filtered by applying the ``filter_agent_threshold`` probability filtering.

    Returns:
        dict: a dict containing e.g. the future offset coordinates (meters),
        the future yaw angular offset, the future_availability as a binary mask,
        the vectorized input representation features, and (optional) a raster image
    """

    history_num_frames_max = max(history_num_frames_ego, history_num_frames_agents)
    (
        history_frames,
        future_frames,
        history_agents,
        future_agents,
        history_tl_faces,
        future_tl_faces,
    ) = get_agent_context(
        state_index,
        frames,
        agents,
        tl_faces,
        history_num_frames_max,
        future_num_frames,
    )

    if perturbation is not None and len(future_frames) == future_num_frames:
        history_frames, future_frames = perturbation.perturb(
            history_frames=history_frames, future_frames=future_frames
        )

    # State you want to predict the future of.
    cur_frame = history_frames[0]
    cur_agents = history_agents[0]

    if selected_track_id is None:
        agent_centroid_m = cur_frame["ego_translation"][:2]
        agent_yaw_rad = rotation33_as_yaw(cur_frame["ego_rotation"])
        agent_extent_m = np.asarray(
            (EGO_EXTENT_LENGTH, EGO_EXTENT_WIDTH, EGO_EXTENT_HEIGHT)
        )
        agent_type_idx = PERCEPTION_LABEL_TO_INDEX["PERCEPTION_LABEL_CAR"]
    else:
        # this will raise IndexError if the agent is not in the frame or under agent-threshold
        # this is a strict error, we cannot recover from this situation
        try:
            agent = filter_agents_by_track_id(
                filter_agents_by_labels(cur_agents, filter_agents_threshold),
                selected_track_id,
            )[0]
        except IndexError:
            raise ValueError(
                f" track_id {selected_track_id} not in frame or below threshold"
            )
        agent_centroid_m = agent["centroid"]
        agent_yaw_rad = float(agent["yaw"])
        agent_extent_m = agent["extent"]
        agent_type_idx = np.argmax(agent["label_probabilities"])

    input_im = rasterizer.rasterize(history_frames, history_agents, history_tl_faces)

    raster_from_world = render_context.raster_from_world(
        agent_centroid_m, agent_yaw_rad
    )

    world_from_agent = compute_agent_pose(agent_centroid_m, agent_yaw_rad)
    agent_from_world = np.linalg.inv(world_from_agent)

    raster_from_agent = raster_from_world @ world_from_agent
    agent_from_raster = np.linalg.inv(raster_from_agent)

    (
        future_coords_offset,
        future_yaws_offset,
        future_extents,
        future_availability,
    ) = get_relative_poses(
        future_num_frames,
        future_frames,
        selected_track_id,
        future_agents,
        agent_from_world,
        agent_yaw_rad,
    )

    # For vectorized version we require both ego and agent history to be a Tensor of same length
    # => fetch history_num_frames_max for both, and later zero out frames exceeding the set history length.
    # Use history_num_frames_max + 1 because it also includes the current frame.
    (
        history_coords_offset,
        history_yaws_offset,
        history_extents,
        history_availability,
    ) = get_relative_poses(
        history_num_frames_max + 1,
        history_frames,
        selected_track_id,
        history_agents,
        agent_from_world,
        agent_yaw_rad,
    )

    history_coords_offset[history_num_frames_ego + 1 :] *= 0
    history_yaws_offset[history_num_frames_ego + 1 :] *= 0
    history_extents[history_num_frames_ego + 1 :] *= 0
    history_availability[history_num_frames_ego + 1 :] *= 0

    history_vels_mps, future_vels_mps = compute_agent_velocity(
        history_coords_offset, future_coords_offset, step_time
    )
    frame_info = {
        "extent": agent_extent_m,
        "type": agent_type_idx,
        "image": input_im,
        "raster_from_agent": raster_from_agent,
        "agent_from_raster": agent_from_raster,
        "raster_from_world": raster_from_world,
        "agent_from_world": agent_from_world,
        "world_from_agent": world_from_agent,
        "target_positions": future_coords_offset,
        "target_yaws": future_yaws_offset,
        "target_extents": future_extents,
        "target_availabilities": future_availability.astype(np.bool),
        "history_positions": history_coords_offset,
        "history_yaws": history_yaws_offset,
        "history_extents": history_extents,
        "history_availabilities": history_availability.astype(np.bool),
        "centroid": agent_centroid_m,
        "yaw": agent_yaw_rad,
<<<<<<< HEAD
        "speed": np.linalg.norm(history_vels_mps[0]),
=======
        "speed": np.linalg.norm(future_vels_mps[0]),
        "curr_speed": np.linalg.norm(history_vels_mps[0])
>>>>>>> 4dee9336
    }

    vectorized_features = vectorizer.vectorize(
        selected_track_id,
        agent_centroid_m,
        agent_yaw_rad,
        agent_from_world,
        history_frames,
        history_agents,
        history_tl_faces,
        history_coords_offset,
        history_yaws_offset,
        history_availability,
        future_frames,
        future_agents,
    )
    if vectorize_lane:
        other_agents_idx = np.where(
            vectorized_features["all_other_agents_history_availability"][:, 0]
            & (vectorized_features["all_other_agents_types"] >= 3)
            & (vectorized_features["all_other_agents_types"] <= 13)
        )[0]
        available_other_pos = vectorized_features["all_other_agents_history_positions"][
            other_agents_idx, 0
        ]
        available_other_yaw = vectorized_features["all_other_agents_history_yaws"][
            other_agents_idx, 0
        ]
        local_pos = np.vstack((np.zeros([1, 2]), available_other_pos))
        local_yaw = np.vstack((np.zeros([1, 1]), available_other_yaw))
        world_pos = transform_points(local_pos, world_from_agent)
        world_yaw = (local_yaw + agent_yaw_rad + np.pi) % (2 * np.pi) - np.pi

        agent_lanes = get_lane_info(
            agent_yaw_rad,
            vectorizer,
            world_pos,
            world_yaw,
            local_pos,
            local_yaw,
            world_from_agent,
            agent_from_world,
        )
        ego_lanes = agent_lanes[0]
        all_other_agents_lanes = np.zeros(
            [
                vectorized_features["all_other_agents_history_positions"].shape[0],
                *agent_lanes.shape[1:],
            ]
        )
        all_other_agents_lanes[other_agents_idx] = agent_lanes[1:]
        frame_info["ego_lanes"] = ego_lanes
        frame_info["all_other_agents_lanes"] = all_other_agents_lanes

    return {**frame_info, **vectorized_features}


def get_lane_info(
    yaw,
    vectorizer,
    world_pos,
    world_yaw,
    local_pos,
    local_yaw,
    world_from_agent,
    agent_from_world,
):
    MAX_LANES = vectorizer.lane_cfg_params["max_num_lanes"]
    MAX_POINTS_LANES = vectorizer.lane_cfg_params["max_points_per_lane"]
    # MAX_POINTS_CW = vectorizer.lane_cfg_params["max_points_per_crosswalk"]

    MAX_LANE_DISTANCE = vectorizer.lane_cfg_params["max_retrieval_distance_m"]
    INTERP_METHOD = (
        InterpolationMethod.INTER_ENSURE_LEN
    )  # split lane polyline by fixed number of points
    STEP_INTERPOLATION = MAX_POINTS_LANES  # number of points along lane
    MAX_CROSSWALKS = vectorizer.lane_cfg_params["max_num_crosswalks"]

    # lanes_points = np.zeros((MAX_LANES * 2, MAX_POINTS_LANES, 2), dtype=np.float32)
    # lanes_availabilities = np.zeros((MAX_LANES * 2, MAX_POINTS_LANES), dtype=np.float32)

    # lanes_mid_points = np.zeros((MAX_LANES, MAX_POINTS_LANES, 2), dtype=np.float32)
    # lanes_mid_availabilities = np.zeros((MAX_LANES, MAX_POINTS_LANES), dtype=np.float32)
    # lanes_tl_feature = np.zeros((MAX_LANES, MAX_POINTS_LANES, 1), dtype=np.float32)

    # 8505 x 2 x 2
    lanes_bounds = vectorizer.mapAPI.bounds_info["lanes"]["bounds"]

    # filter first by bounds and then by distance, so that we always take the closest lanes

    N_agent = world_pos.shape[0]
    curr_lane = [None] * N_agent
    left_lane = [None] * N_agent
    right_lane = [None] * N_agent
    len_curr = [None] * N_agent
    len_left = [None] * N_agent
    len_right = [None] * N_agent
    dx_curr = [None] * N_agent
    dx_left = [None] * N_agent
    dx_right = [None] * N_agent
    agent_lanes = np.zeros([N_agent, 3, MAX_POINTS_LANES, 4], dtype=np.float32)
    lanes_rec = dict()
    interp_step_size = vectorizer.lane_cfg_params["lane_interp_step_size"]
    interp_steps = interp_step_size * np.arange(1, MAX_POINTS_LANES + 1)
    for i in range(N_agent):

        lanes_indices = indices_in_bounds(world_pos[i], lanes_bounds, 10)
        distances = list()
        for k in range(lanes_indices.shape[0]):
            lane_idx = lanes_indices[k]
            if lane_idx in lanes_rec:
                lane = lanes_rec[lane_idx]
            else:
                lane_id = vectorizer.mapAPI.bounds_info["lanes"]["ids"][lane_idx]

                lane = vectorizer.mapAPI.get_lane_coords(lane_id)
                lanes_rec[lane_idx] = lane

                if (
                    lane["xyz_right"].shape[0] != lane["xyz_left"].shape[0]
                    or "xyz_midlane" not in lane
                ):
                    lane = vectorizer.mapAPI.get_lane_as_interpolation(
                        lane_id, STEP_INTERPOLATION, INTERP_METHOD
                    )
                dx = lane["xyz_right"] - lane["xyz_left"]
                lane_psi = round_2pi(np.arctan2(dx[:, 1], dx[:, 0]) + np.pi / 2)

                lane["psi"] = lane_psi

            lane_dist = np.linalg.norm(
                lane["xyz_midlane"][:, :2] - world_pos[i], axis=-1
            )
            distances.append(np.min(lane_dist))
            if distances[-1] < 30.0:

                lane_pts = np.hstack(
                    (lane["xyz_midlane"][:, :2], lane["psi"].reshape(-1, 1))
                )
                x = np.hstack((world_pos[i], world_yaw[i]))
                delta_x, delta_y, dpsi = batch_proj(x, lane_pts)
                min_dy = delta_y[abs(delta_y).argmin()]
                len_cand = -delta_x[-1]
                if abs(min_dy) < 1.5 and abs(dpsi) < np.pi / 2:
                    if curr_lane[i] is None or len_curr[i] < len_cand:
                        curr_lane[i] = lane
                        dx_curr[i] = -delta_x
                        len_curr[i] = len_cand

                elif min_dy <= -1.5 and min_dy > -5 and abs(dpsi) < np.pi / 2:
                    if right_lane[i] is None or len_right[i] < len_cand:
                        right_lane[i] = lane
                        dx_right[i] = -delta_x
                        len_right[i] = len_cand

                elif min_dy >= 1.5 and min_dy < 5 and abs(dpsi) < np.pi / 2:
                    if left_lane[i] is None or len_left[i] < len_cand:
                        left_lane[i] = lane
                        dx_left[i] = -delta_x
                        len_left[i] = len_cand

        if curr_lane[i] is not None:
            lane_center = curr_lane[i]["xyz_midlane"][:, :2]

            lane_center = transform_points(lane_center, agent_from_world) - local_pos[i]
            lane_yaw = curr_lane[i]["psi"] - yaw

            f = interp1d(
                dx_curr[i],
                np.hstack(
                    (
                        lane_center,
                        np.cos(lane_yaw).reshape(-1, 1),
                        np.sin(lane_yaw).reshape(-1, 1),
                    )
                ),
                fill_value="extrapolate",
                assume_sorted=True,
                axis=0,
            )
            agent_lanes[i, 0] = f(interp_steps)
        if left_lane[i] is not None:
            lane_center = left_lane[i]["xyz_midlane"][:, :2]

            lane_center = transform_points(lane_center, agent_from_world) - local_pos[i]
            lane_yaw = left_lane[i]["psi"] - yaw

            f = interp1d(
                dx_left[i],
                np.hstack(
                    (
                        lane_center,
                        np.cos(lane_yaw).reshape(-1, 1),
                        np.sin(lane_yaw).reshape(-1, 1),
                    )
                ),
                fill_value="extrapolate",
                assume_sorted=True,
                axis=0,
            )
            agent_lanes[i, 1] = f(interp_steps)
        if right_lane[i] is not None:
            lane_center = right_lane[i]["xyz_midlane"][:, :2]

            lane_center = transform_points(lane_center, agent_from_world) - local_pos[i]
            lane_yaw = right_lane[i]["psi"] - yaw

            f = interp1d(
                dx_right[i],
                np.hstack(
                    (
                        lane_center,
                        np.cos(lane_yaw).reshape(-1, 1),
                        np.sin(lane_yaw).reshape(-1, 1),
                    )
                ),
                fill_value="extrapolate",
                assume_sorted=True,
                axis=0,
            )
            agent_lanes[i, 2] = f(interp_steps)
    return agent_lanes<|MERGE_RESOLUTION|>--- conflicted
+++ resolved
@@ -200,12 +200,8 @@
         "history_availabilities": history_availability.astype(np.bool),
         "centroid": agent_centroid_m,
         "yaw": agent_yaw_rad,
-<<<<<<< HEAD
-        "speed": np.linalg.norm(history_vels_mps[0]),
-=======
         "speed": np.linalg.norm(future_vels_mps[0]),
-        "curr_speed": np.linalg.norm(history_vels_mps[0])
->>>>>>> 4dee9336
+        "curr_speed": np.linalg.norm(history_vels_mps[0]),
     }
 
     vectorized_features = vectorizer.vectorize(
