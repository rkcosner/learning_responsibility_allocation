#!/bin/bash
helpFunction()
{
   echo ""
   echo "Usage: $0 -case CASE -name NAME -instance INSTANCE"
   echo -e "\t-c GAN or Pred"
   echo -e "\t-n name of the training session"
   echo -e "\t-i Instance of NGC (16g or 32g)"
   echo -e "\t-t Running time, e.g. 48h"
   exit 1 # Exit script after printing help
}

<<<<<<< HEAD
while getopts "c:n:i:" opt
do
   case "$opt" in
      c ) CASE="$OPTARG" ;;
      n ) NAME="$OPTARG" ;;
      i ) INSTANCE="$OPTARG" ;;
      t ) RUNTIME="$OPTARG" ;;
      ? ) helpFunction ;; # Print helpFunction in case parameter is non-existent
   esac
done

CASE="${CASE:-"Pred"}"
INSTANCE="${INSTANCE:-"32g"}"
RUNTIME="${RUNTIME:-"48h"}"



if [ "$CASE" == "Pred" ];then
    NAME="${NAME:-bs_256_adam_ml_model_l5kit}"
else
    NAME="${NAME:-bs_256_adam_ml_model_l5kit_GAN}"
fi


if [ "$INSTANCE" == "32g" ];then
    INS="dgx1v.32g.1.norm"
else
    INS="dgx1v.16g.1.norm"
fi

if [ -z "$CASE" ] || [ -z "$NAME" ] || [ -z "$INSTANCE" ]
then
   echo "Some or all of the parameters are empty";
   helpFunction
fi

# Begin script in case all parameters are correct
echo "case: $CASE"
echo "name: $NAME"
echo "instance: $INS"


WS_ID=EIk1t_UvSqCQozjTnbEfRA # replace with your workspace ID
WS_MOUNT_POINT=/workspace/tbsim-ws/
DS_MOUNT_POINT=/workspace/tbsim-ws/lyft_prediction/
RESULT_DIR=/workspace/tbsim-ws/result/
# CMD="cd $WS_MOUNT_POINT; pip install -e .; pip install numpy==1.21.4;\
# python scripts/train_l5kit.py --config_file=/tbsim-ws/tbsim/experiments/templates/l5_raster_plan.json --output_dir $RESULT_DIR --name $NAME --dataset $DS_MOUNT_POINT/lyft_prediction --remove_exp_dir \
# & tensorboard --logdir $RESULT_DIR --bind_all"

if [ "$CASE" == "GAN" ]; 
then 
CMD="cd $WS_MOUNT_POINT; pip install -e .; pip install numpy==1.21.4;\
pip install wandb; wandb login 4c0609b869ad8f8b7e572ed41370c18679b8a1c7; \
export WANDB_APIKEY=4c0609b869ad8f8b7e572ed41370c18679b8a1c7; \
python scripts/generate_config_templates.py;\
python scripts/train_l5kit.py --config_file=/workspace/tbsim-ws/experiments/templates/l5_mixed_transformerGAN_plan.json --output_dir $RESULT_DIR --name $NAME --dataset $DS_MOUNT_POINT/lyft_prediction \
& tensorboard --logdir $RESULT_DIR --bind_all"
else 
CMD="cd $WS_MOUNT_POINT; pip install -e .; pip install numpy==1.21.4;\
pip install wandb; wandb login 4c0609b869ad8f8b7e572ed41370c18679b8a1c7; \
export WANDB_APIKEY=4c0609b869ad8f8b7e572ed41370c18679b8a1c7; \
python scripts/generate_config_templates.py;\
python scripts/train_l5kit.py --config_file=/workspace/tbsim-ws/experiments/templates/l5_mixed_transformer_plan.json --output_dir $RESULT_DIR --name $NAME --dataset $DS_MOUNT_POINT/lyft_prediction \
=======
CONFIG_FILE=vae_latent1_c128_kl1e-1
WANDB_PROJECT_NAME=vae-sweep

RUNTIME=48h
WS_ID=OVG6VSVJRjq7TTKBpOdohg # replace with your workspace ID
WS_MOUNT_POINT=/workspace/ws_mount/
DS_MOUNT_POINT=/workspace/lyft_prediction/
RESULT_DIR=/workspace/result/

# remember to set your WANDB_APIKEY!
CMD="export WANDB_APIKEY=$WANDB_APIKEY; cd $WS_MOUNT_POINT/tbsim; pip install -e .; pip install numpy==1.21.4;\
python scripts/train_l5kit.py --output_dir $RESULT_DIR --config_file experiments/danfei/$CONFIG_FILE.json \
--name CONFIG_FILE --dataset_path $DS_MOUNT_POINT/lyft_prediction --remove_exp_dir --wandb_project_name $WANDB_PROJECT_NAME \
>>>>>>> 4dee9336
& tensorboard --logdir $RESULT_DIR --bind_all"
fi 

echo "$CMD"

ngc batch run \
<<<<<<< HEAD
 --instance "$INS" \
 --name "$NAME" \
=======
 --instance dgx1v.16g.1.norm \
 --name "$CONFIG_FILE" \
>>>>>>> 4dee9336
 --image "nvcr.io/nvidian/nvr-av/tbsim:latest" \
 --datasetid 90893:$DS_MOUNT_POINT \
 --workspace "$WS_ID":"$WS_MOUNT_POINT" \
 --result "$RESULT_DIR" \
 --total-runtime "$RUNTIME" \
 --port 8888 \
 --commandline "$CMD"<|MERGE_RESOLUTION|>--- conflicted
+++ resolved
@@ -10,7 +10,6 @@
    exit 1 # Exit script after printing help
 }
 
-<<<<<<< HEAD
 while getopts "c:n:i:" opt
 do
    case "$opt" in
@@ -75,34 +74,14 @@
 export WANDB_APIKEY=4c0609b869ad8f8b7e572ed41370c18679b8a1c7; \
 python scripts/generate_config_templates.py;\
 python scripts/train_l5kit.py --config_file=/workspace/tbsim-ws/experiments/templates/l5_mixed_transformer_plan.json --output_dir $RESULT_DIR --name $NAME --dataset $DS_MOUNT_POINT/lyft_prediction \
-=======
-CONFIG_FILE=vae_latent1_c128_kl1e-1
-WANDB_PROJECT_NAME=vae-sweep
-
-RUNTIME=48h
-WS_ID=OVG6VSVJRjq7TTKBpOdohg # replace with your workspace ID
-WS_MOUNT_POINT=/workspace/ws_mount/
-DS_MOUNT_POINT=/workspace/lyft_prediction/
-RESULT_DIR=/workspace/result/
-
-# remember to set your WANDB_APIKEY!
-CMD="export WANDB_APIKEY=$WANDB_APIKEY; cd $WS_MOUNT_POINT/tbsim; pip install -e .; pip install numpy==1.21.4;\
-python scripts/train_l5kit.py --output_dir $RESULT_DIR --config_file experiments/danfei/$CONFIG_FILE.json \
---name CONFIG_FILE --dataset_path $DS_MOUNT_POINT/lyft_prediction --remove_exp_dir --wandb_project_name $WANDB_PROJECT_NAME \
->>>>>>> 4dee9336
 & tensorboard --logdir $RESULT_DIR --bind_all"
 fi 
 
 echo "$CMD"
 
 ngc batch run \
-<<<<<<< HEAD
  --instance "$INS" \
  --name "$NAME" \
-=======
- --instance dgx1v.16g.1.norm \
- --name "$CONFIG_FILE" \
->>>>>>> 4dee9336
  --image "nvcr.io/nvidian/nvr-av/tbsim:latest" \
  --datasetid 90893:$DS_MOUNT_POINT \
  --workspace "$WS_ID":"$WS_MOUNT_POINT" \
