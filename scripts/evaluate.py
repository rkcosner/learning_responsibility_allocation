--- conflicted
+++ resolved
@@ -18,18 +18,7 @@
 from l5kit.kinematic import Perturbation
 
 from tbsim.l5kit.vectorizer import build_vectorizer
-<<<<<<< HEAD
 from tbsim.algos.l5kit_algos import L5DiscreteVAETrafficModel, L5TrafficModel, L5VAETrafficModel, L5TrafficModelGC, SpatialPlanner, L5ECTrafficModel
-=======
-from tbsim.algos.l5kit_algos import (
-    L5TrafficModel,
-    L5VAETrafficModel,
-    L5TrafficModelGC,
-    SpatialPlanner,
-    GANTrafficModel,
-    L5DiscreteVAETrafficModel
-)
->>>>>>> 5aa9a77a
 from tbsim.algos.metric_algos import EBMMetric
 from tbsim.algos.multiagent_algos import MATrafficModel
 from tbsim.configs.registry import get_registered_experiment_config
@@ -421,15 +410,10 @@
 
     device = torch.device("cuda:0" if torch.cuda.is_available() else "cpu")
     sim_cfg = get_registered_experiment_config("l5_mixed_plan")
-<<<<<<< HEAD
     if eval_cfg.eval_class =="AgentAwareEC":
         sim_cfg.env.data_generation_params.vectorize_lane = True
         eval_cfg.ego_only= True
     env, modality_shapes, eval_scenes = create_env(
-=======
-
-    env, modality_shapes, eval_scenes, sim_cfg = create_env(
->>>>>>> 5aa9a77a
         sim_cfg,
         eval_cfg,
         device=device,
