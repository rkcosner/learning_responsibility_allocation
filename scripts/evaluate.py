"""A script for evaluating closed-loop simulation"""
import argparse
from copy import deepcopy
import numpy as np
import json
import h5py
import random
from collections import defaultdict

import os
import torch

from l5kit.data import LocalDataManager, ChunkedDataset
from l5kit.rasterization import build_rasterizer
from avdata.augmentation.low_vel_yaw_correction import LowSpeedYawCorrection
from avdata import AgentType, UnifiedDataset

from tbsim.l5kit.vectorizer import build_vectorizer
from tbsim.algos.l5kit_algos import (
    L5TrafficModel,
    L5VAETrafficModel,
    L5TrafficModelGC,
    SpatialPlanner,
    GANTrafficModel,
    L5DiscreteVAETrafficModel,
    L5ECTrafficModel
)
from tbsim.algos.metric_algos import EBMMetric
from tbsim.utils.batch_utils import set_global_batch_type, batch_utils
from tbsim.algos.multiagent_algos import MATrafficModel
from tbsim.configs.eval_configs import EvaluationConfig
from tbsim.configs.registry import get_registered_experiment_config
from tbsim.envs.env_l5kit import EnvL5KitSimulation
from tbsim.envs.env_avdata import EnvUnifiedSimulation
from tbsim.utils.config_utils import translate_l5kit_cfg, get_experiment_config_from_file, translate_avdata_cfg
from tbsim.utils.env_utils import rollout_episodes
import tbsim.envs.env_metrics as EnvMetrics
from tbsim.policies.hardcoded import ReplayPolicy, GTPolicy, EC_sampling_controller
from tbsim.configs.base import ExperimentConfig

from tbsim.policies.wrappers import (
    PolicyWrapper,
    HierarchicalWrapper,
    HierarchicalSamplerWrapper,
    RolloutWrapper,
    SamplingPolicyWrapper,
    Pos2YawWrapper
)

from tbsim.utils.tensor_utils import map_ndarray
from tbsim.l5kit.l5_ego_dataset import EgoDatasetMixed
from tbsim.utils.experiment_utils import get_checkpoint
from tbsim.utils.vis_utils import build_visualization_rasterizer_l5kit
from imageio import get_writer
<<<<<<< HEAD

try:
    from Pplan.spline_planner import SplinePlanner
    from Pplan.trajectory_tree import TrajTree
except ImportError:
    print("Cannot import Pplan")


=======
from tbsim.utils.timer import Timers
try:
    from Pplan.spline_planner import SplinePlanner
    from Pplan.trajectory_tree import TrajTree
except:
    print("Pplan not found")
>>>>>>> 56a36856
class PolicyComposer(object):
    def __init__(self, eval_config, device, ckpt_dir="checkpoints/"):
        self.device = device
        self.ckpt_dir = ckpt_dir
        self.eval_config = eval_config
        self._exp_config = None

    def get_modality_shapes(self, exp_cfg: ExperimentConfig):
        return batch_utils().get_modality_shapes(exp_cfg)

    def get_policy(self):
        raise NotImplementedError


class ReplayAction(PolicyComposer):
    def get_policy(self, **kwargs):
        print("Loading action log from {}".format(self.eval_config.experience_hdf5_path))
        h5 = h5py.File(self.eval_config.experience_hdf5_path, "r")
        if self.eval_config.env == "nusc":
            exp_cfg = get_registered_experiment_config("nusc_rasterized_plan")
        elif self.eval_config.env == "l5kit":
            exp_cfg = get_registered_experiment_config("l5_mixed_plan")
        else:
            raise NotImplementedError("invalid env {}".format(self.eval_config.env))
        return ReplayPolicy(h5, self.device), exp_cfg


class GroundTruth(PolicyComposer):
    def get_policy(self, **kwargs):
        if self.eval_config.env == "nusc":
            exp_cfg = get_registered_experiment_config("nusc_rasterized_plan")
        elif self.eval_config.env == "l5kit":
            exp_cfg = get_registered_experiment_config("l5_mixed_plan")
        else:
            raise NotImplementedError("invalid env {}".format(self.eval_config.env))
        return GTPolicy(device=self.device), exp_cfg


class BC(PolicyComposer):
    def get_policy(self, **kwargs):
        policy_ckpt_path, policy_config_path = get_checkpoint(
            ngc_job_id="2775586",
            ckpt_key="iter73000",
            ckpt_root_dir=self.ckpt_dir,
        )
        policy_cfg = get_experiment_config_from_file(policy_config_path)
        policy = L5TrafficModel.load_from_checkpoint(
            policy_ckpt_path,
            algo_config=policy_cfg.algo,
            modality_shapes=self.get_modality_shapes(policy_cfg),
        ).to(self.device).eval()
        return policy, policy_cfg.clone()


class TrafficSim(PolicyComposer):
    def get_policy(self, **kwargs):
        policy_ckpt_path, policy_config_path = get_checkpoint(
            ngc_job_id="",
            ckpt_key="",
            ckpt_root_dir=self.ckpt_dir,
        )
        policy_cfg = get_experiment_config_from_file(policy_config_path)
        policy = L5VAETrafficModel.load_from_checkpoint(
            policy_ckpt_path,
            algo_config=policy_cfg.algo,
            modality_shapes=self.get_modality_shapes(policy_cfg),
        ).to(self.device).eval()
        return policy, policy_cfg.clone()


class TPP(PolicyComposer):
    def get_policy(self, **kwargs):
        policy_ckpt_path, policy_config_path = get_checkpoint(
            ngc_job_id="",
            ckpt_key="",
            ckpt_root_dir=self.ckpt_dir,
        )
        policy_cfg = get_experiment_config_from_file(policy_config_path)
        policy = L5DiscreteVAETrafficModel.load_from_checkpoint(
            policy_ckpt_path,
            algo_config=policy_cfg.algo,
            modality_shapes=self.get_modality_shapes(policy_cfg),
        ).to(self.device).eval()
        policy = PolicyWrapper.wrap_controller(policy, sample=True)
        return policy, policy_cfg.clone()


class GAN(PolicyComposer):
    def get_policy(self, **kwargs):
        policy_ckpt_path = "/home/danfeix/workspace/tbsim/gan_trained_models/test/run0/checkpoints/iter11999_ep0_egoADE1.41.ckpt"
        policy_config_path = "/home/danfeix/workspace/tbsim/gan_trained_models/test/run0/config.json"
        policy_cfg = get_experiment_config_from_file(policy_config_path)
        policy = GANTrafficModel.load_from_checkpoint(
            policy_ckpt_path,
            algo_config=policy_cfg.algo,
            modality_shapes=self.get_modality_shapes(policy_cfg),
        ).to(self.device).eval()
        return policy, policy_cfg.clone()


class Hierarchical(PolicyComposer):
    def _get_planner(self):
        planner_ckpt_path, planner_config_path = get_checkpoint(
            ngc_job_id="2573128",  # spatial_archresnet50_bs64_pcl1.0_pbl0.0_rlFalse
            ckpt_key="iter55999_",
            ckpt_root_dir=self.ckpt_dir
        )
        planner_cfg = get_experiment_config_from_file(planner_config_path)
        planner = SpatialPlanner.load_from_checkpoint(
            planner_ckpt_path,
            algo_config=planner_cfg.algo,
            modality_shapes=self.get_modality_shapes(planner_cfg),
        ).to(self.device).eval()
        return planner, planner_cfg.clone()

    def _get_gt_planner(self):
        return GTPolicy(device=self.device), None

    def _get_gt_controller(self):
        return GTPolicy(device=self.device), None

    def _get_controller(self):
        policy_ckpt_path, policy_config_path = get_checkpoint(
            # ngc_job_id="2596419",  # gc_clip_regyaw_dynUnicycle_decmlp128,128_decstateTrue_yrl1.0
            # ckpt_key="iter120999_",
            ngc_job_id="2732861",  # aaplan_dynUnicycle_yrl0.1_roiFalse_gcTrue_rlayerlayer2_rlFalse
            ckpt_key="iter20999",
            ckpt_root_dir=self.ckpt_dir
        )
        policy_cfg = get_experiment_config_from_file(policy_config_path)
        policy_cfg.lock()
        assert policy_cfg.algo.goal_conditional

        controller = MATrafficModel.load_from_checkpoint(
            policy_ckpt_path,
            algo_config=policy_cfg.algo,
            modality_shapes=self.get_modality_shapes(policy_cfg),
        ).to(self.device).eval()
        return controller, policy_cfg.clone()

    def get_policy(self, **kwargs):
        planner, _ = self._get_planner()
        controller, exp_cfg = self._get_controller()
        planner = PolicyWrapper.wrap_planner(planner, mask_drivable=kwargs.get("mask_drivable"), sample=False)
        policy = HierarchicalWrapper(planner, controller)
        return policy, exp_cfg


class HierAgentAware(Hierarchical):
    def _get_predictor(self):
        predictor_ckpt_path, predictor_config_path = get_checkpoint(
            ngc_job_id="2732861",  # aaplan_dynUnicycle_yrl0.1_roiFalse_gcTrue_rlayerlayer2_rlFalse
            ckpt_key="iter20999",
            ckpt_root_dir=self.ckpt_dir
        )
        predictor_cfg = get_experiment_config_from_file(predictor_config_path)

        predictor = MATrafficModel.load_from_checkpoint(
            predictor_ckpt_path,
            algo_config=predictor_cfg.algo,
            modality_shapes=self.get_modality_shapes(predictor_cfg),
        ).to(self.device).eval()
        return predictor, predictor_cfg.clone()

    def get_policy(self, **kwargs):
        planner, _ = self._get_planner()
        predictor, exp_cfg = self._get_predictor()
        controller = predictor
        plan_sampler = PolicyWrapper.wrap_planner(
            planner,
            mask_drivable=kwargs.get("mask_drivable"),
            sample=True,
            num_plan_samples=kwargs.get("num_plan_samples"),
            clearance=3,
        )
        sampler = HierarchicalSamplerWrapper(plan_sampler, controller)

        policy = SamplingPolicyWrapper(ego_action_sampler=sampler, agent_traj_predictor=predictor)
        return policy, exp_cfg


class HierAgentAwareCVAE(Hierarchical):
    def _get_controller(self):
        controller_ckpt_path, controller_config_path = get_checkpoint(
            ngc_job_id="2792906",  # aaplan_dynUnicycle_yrl0.1_roiFalse_gcTrue_rlayerlayer2_rlFalse
            ckpt_key="iter13000",
            ckpt_root_dir=self.ckpt_dir
        )
        controller_cfg = get_experiment_config_from_file(controller_config_path)

        controller = L5DiscreteVAETrafficModel.load_from_checkpoint(
            controller_ckpt_path,
            algo_config=controller_cfg.algo,
            modality_shapes=self.get_modality_shapes(controller_cfg),
        ).to(self.device).eval()
        return controller, controller_cfg.clone()

    def _get_predictor(self):
        predictor_ckpt_path, predictor_config_path = get_checkpoint(
            ngc_job_id="2732861",  # aaplan_dynUnicycle_yrl0.1_roiFalse_gcTrue_rlayerlayer2_rlFalse
            ckpt_key="iter20999",
            ckpt_root_dir=self.ckpt_dir
        )
        predictor_cfg = get_experiment_config_from_file(predictor_config_path)

        predictor = MATrafficModel.load_from_checkpoint(
            predictor_ckpt_path,
            algo_config=predictor_cfg.algo,
            modality_shapes=self.get_modality_shapes(predictor_cfg),
        ).to(self.device).eval()
        return predictor, predictor_cfg.clone()

    def get_policy(self, **kwargs):
        planner, _ = self._get_planner()
        predictor, _ = self._get_predictor()
        controller, exp_cfg = self._get_controller()
        controller = PolicyWrapper.wrap_controller(
            controller,
            sample=True,
            num_action_samples=kwargs.get("num_action_samples")
        )

        sampler = HierarchicalWrapper(planner, controller)

        policy = SamplingPolicyWrapper(ego_action_sampler=sampler, agent_traj_predictor=predictor)
        return policy, exp_cfg


class AgentAwareEC(Hierarchical):
    def _get_EC_predictor(self):
        EC_ckpt_path, EC_config_path = get_checkpoint(
            # ngc_job_id="2596419",  # gc_clip_regyaw_dynUnicycle_decmlp128,128_decstateTrue_yrl1.0
            # ckpt_key="iter120999_",
            ngc_job_id="2783997",  # aaplan_dynUnicycle_yrl0.1_roiFalse_gcTrue_rlayerlayer2_rlFalse
            ckpt_key="iter33000",
            ckpt_root_dir=self.ckpt_dir
        )
        EC_cfg = get_experiment_config_from_file(EC_config_path)

        EC_model = L5ECTrafficModel.load_from_checkpoint(
            EC_ckpt_path,
            algo_config=EC_cfg.algo,
            modality_shapes=self.get_modality_shapes(EC_cfg),
        ).to(self.device).eval()
        return EC_model, EC_cfg.clone()

    def get_policy(self, **kwargs):
        planner, _ = self._get_planner()
        EC_model, exp_cfg = self._get_EC_predictor()
        ego_sampler = SplinePlanner(self.device, N_seg=planner.algo_config.future_num_frames+1)
        agent_planner = planner
        policy = EC_sampling_controller(
            ego_sampler=ego_sampler,EC_model=EC_model, agent_planner=agent_planner, device=self.device)
        return policy, exp_cfg


class RandomPerturbation(object):
    def __init__(self, std: np.ndarray):
        assert std.shape == (3,) and np.all(std >= 0)
        self.std = std

    def perturb(self, obs):
        obs = dict(obs)
        target_traj = np.concatenate((obs["target_positions"], obs["target_yaws"]), axis=-1)
        std = np.ones_like(target_traj) * self.std[None, :]
        noise = np.random.normal(np.zeros_like(target_traj), std)
        target_traj += noise
        obs["target_positions"] = target_traj[..., :2]
        obs["target_yaws"] = target_traj[..., :1]
        return obs


def create_env_l5kit(
        exp_cfg,
        eval_cfg,
        device,
        skimp_rollout=False,
        compute_metrics=True,
        seed=1
):
    os.environ["L5KIT_DATA_FOLDER"] = eval_cfg.dataset_path

    dm = LocalDataManager(None)
    l5_config = translate_l5kit_cfg(exp_cfg)
    rasterizer = build_rasterizer(l5_config, dm)
    vectorizer = build_vectorizer(l5_config, dm)
    eval_zarr = ChunkedDataset(dm.require(exp_cfg.train.dataset_valid_key)).open()

    env_dataset = EgoDatasetMixed(l5_config, eval_zarr, vectorizer, rasterizer)

    l5_config = deepcopy(l5_config)
    l5_config["raster_params"]["raster_size"] = (500, 500)
    l5_config["raster_params"]["pixel_size"] = (0.2, 0.2)
    l5_config["raster_params"]["ego_center"] = (0.5, 0.5)
    render_rasterizer = build_visualization_rasterizer_l5kit(l5_config, LocalDataManager(None))
    exp_cfg.env.simulation.num_simulation_steps = eval_cfg.num_simulation_steps
    exp_cfg.env.simulation.distance_th_far = 1e+5  # keep controlling everything
    exp_cfg.env.simulation.disable_new_agents = True
    exp_cfg.env.generate_agent_obs = True
    exp_cfg.env.simulation.distance_th_close = 30  # control everything within this bound
    exp_cfg.env.rasterizer.filter_agents_threshold = 0.8  # control everything that's above this confidence threshold

    metrics = dict()
    if compute_metrics:
<<<<<<< HEAD
        # modality_shapes = get_batch_utils().get_modality_shapes(exp_cfg)
        # ckpt_path, cfg_path = get_checkpoint("2761440", "69999_")
        # metric_cfg = get_experiment_config_from_file(cfg_path, locked=True)
        # metric_algo = EBMMetric.load_from_checkpoint(
        #     checkpoint_path=ckpt_path,
        #     algo_config=metric_cfg.algo,
        #     modality_shapes=modality_shapes
        # ).eval().to(device)
=======
        ckpt_path, cfg_path = get_checkpoint("2761440", "69999_")
        metric_cfg = get_experiment_config_from_file(cfg_path, locked=True)
        metric_algo = EBMMetric.load_from_checkpoint(
            checkpoint_path=ckpt_path,
            algo_config=metric_cfg.algo,
            modality_shapes=modality_shapes
        ).eval().to(device)

        base_noise = np.array(eval_cfg.perturb.std)
        perturbations = dict()
        ckpt_path, config_path = get_checkpoint(
            ngc_job_id="2780940",  # aaplan_dynUnicycle_yrl0.1_roiFalse_gcTrue_rlayerlayer2_rlFalse
            ckpt_key="iter43000",
            ckpt_root_dir=eval_cfg.ckpt_dir
        )
        controller_cfg = get_experiment_config_from_file(config_path)

        CVAE_model = L5DiscreteVAETrafficModel.load_from_checkpoint(
            ckpt_path,
            algo_config=controller_cfg.algo,
            modality_shapes=modality_shapes
        ).to(device).eval()
        # perturbations = {
        #     "p=0.0": RandomPerturbation(std=base_noise * 0.0),
        #     "p=0.1": RandomPerturbation(std=base_noise * 0.1),
        #     "p=0.2": RandomPerturbation(std=base_noise * 0.2),
        #     "p=0.5": RandomPerturbation(std=base_noise * 0.5),
        #     "p=1.0": RandomPerturbation(std=base_noise * 1.0)
        # }
>>>>>>> 56a36856

        metrics = dict(
            all_off_road_rate=EnvMetrics.OffRoadRate(),
            all_collision_rate=EnvMetrics.CollisionRate(),
            # all_ebm_score=EnvMetrics.LearnedMetric(metric_algo=metric_algo, perturbations=perturbations),
            all_CVAE_score = EnvMetrics.LearnedCVAENLL(metric_algo=CVAE_model, perturbations=perturbations)
        )

    env = EnvL5KitSimulation(
        exp_cfg.env,
        dataset=env_dataset,
        seed=seed,
        num_scenes=eval_cfg.num_scenes_per_batch,
        prediction_only=False,
        renderer=render_rasterizer,
        metrics=metrics,
        skimp_rollout=skimp_rollout,
    )

<<<<<<< HEAD
    return env
=======
    # eval_scenes = [9058, 5232, 14153, 8173, 10314, 7027, 9812, 1090, 9453, 978, 10263, 874, 5563, 9613, 261, 2826, 2175, 9977, 6423, 1069, 1836, 8198, 5034, 6016, 2525, 927, 3634, 11806, 4911, 6192, 11641, 461, 142, 15493, 4919, 8494, 14572, 2402, 308, 1952, 13287, 15614, 6529, 12, 11543, 4558, 489, 6876, 15279, 6095, 5877, 8928, 10599, 16150, 11296, 9382, 13352, 1794, 16122, 12429, 15321, 8614, 12447, 4502, 13235, 2919, 15893, 12960, 7043, 9278, 952, 4699, 768, 13146, 8827, 16212, 10777, 15885, 11319, 9417, 14092, 14873, 6740, 11847, 15331, 15639, 11361, 14784, 13448, 10124, 4872, 3567, 5543, 2214, 7624, 10193, 7297, 1308, 3951, 14001]
    eval_scenes=[489,1069, 1090, 2826, 4558]
    adjustment_plan = {idx:{1:0,2:1,3:2,4:3,5:4} for idx in eval_scenes}
    return env, modality_shapes, eval_scenes, adjustment_plan
>>>>>>> 56a36856


def create_env_nusc(
        exp_cfg,
        eval_cfg,
        device,
        skimp_rollout=False,
        compute_metrics=True,
        seed=1
):
    exp_cfg.unlock()
    exp_cfg.train.dataset_path = eval_cfg.dataset_path
    exp_cfg.env.simulation.num_simulation_steps = eval_cfg.num_simulation_steps
    exp_cfg.env.simulation.start_frame_index = exp_cfg.algo.history_num_frames + 1
    exp_cfg.lock()

    data_cfg = translate_avdata_cfg(exp_cfg)

    future_sec = data_cfg.future_num_frames * data_cfg.step_time
    history_sec = data_cfg.history_num_frames * data_cfg.step_time
    neighbor_distance = data_cfg.max_agents_distance

    low_speed_yaw = LowSpeedYawCorrection(speed_threshold=data_cfg.yaw_correction_speed)

    kwargs = dict(
        desired_data=["nusc-val"],
        future_sec=(future_sec, future_sec),
        history_sec=(history_sec, history_sec),
        data_dirs={
            "nusc": data_cfg.dataset_path,
            "nusc_mini": data_cfg.dataset_path,
        },
        only_types=[AgentType.VEHICLE],
        agent_interaction_distances=defaultdict(lambda: neighbor_distance),
        incl_map=True,
        map_params={
            "px_per_m": int(1 / data_cfg.pixel_size),
            "map_size_px": data_cfg.raster_size,
            "return_rgb": False,
            "offset_frac_xy": data_cfg.raster_center
        },
        augmentations=[low_speed_yaw],
        num_workers=os.cpu_count(),
        desired_dt=data_cfg.step_time
    )
    print(kwargs)

    env_dataset = UnifiedDataset(**kwargs)

    env = EnvUnifiedSimulation(
        exp_cfg.env,
        dataset=env_dataset,
        seed=seed,
        num_scenes=eval_cfg.num_scenes_per_batch,
        prediction_only=False
    )

    return env


def run_evaluation(eval_cfg, save_cfg, skimp_rollout, compute_metrics, data_to_disk, render_to_video):
    print(eval_cfg)

    # for reproducibility
    np.random.seed(0)
    random.seed(0)
    torch.manual_seed(eval_cfg.seed)
    torch.cuda.manual_seed(eval_cfg.seed)

    # basic setup
    print('saving results to {}'.format(eval_cfg.results_dir))
    os.makedirs(eval_cfg.results_dir, exist_ok=True)
    os.makedirs(os.path.join(eval_cfg.results_dir, "videos/"), exist_ok=True)
    os.makedirs(eval_cfg.ckpt_dir, exist_ok=True)
    if save_cfg:
        json.dump(eval_cfg, open(os.path.join(eval_cfg.results_dir, "config.json"), "w+"))
    if data_to_disk and os.path.exists(eval_cfg.experience_hdf5_path):
        os.remove(eval_cfg.experience_hdf5_path)

    device = torch.device("cuda:0" if torch.cuda.is_available() else "cpu")
<<<<<<< HEAD
    # create env
    if eval_cfg.env == "nusc":
        env_func = create_env_nusc
        set_global_batch_type("avdata")
    elif eval_cfg.env == 'l5kit':
        env_func = create_env_l5kit
        set_global_batch_type("l5kit")
    else:
        raise NotImplementedError("{} is not a valid env".format(eval_cfg.env))

    # create policy and rollout wrapper
    evaluation = eval(eval_cfg.eval_class)(eval_cfg, device, ckpt_dir=eval_cfg.ckpt_dir)
    policy, exp_config = evaluation.get_policy(**eval_cfg.policy)

    if eval_cfg.policy.pos_to_yaw:
        policy = Pos2YawWrapper(
            policy,
            dt=exp_config.algo.step_time,
            yaw_corection_speed=eval_cfg.policy.yaw_correction_speed
        )

    if eval_cfg.env == "nusc":
        rollout_policy = RolloutWrapper(agents_policy=policy)
    elif eval_cfg.ego_only:
        rollout_policy = RolloutWrapper(ego_policy=policy)
    else:
        rollout_policy = RolloutWrapper(ego_policy=policy, agents_policy=policy)

    print(exp_config.algo)

    env = env_func(
        exp_config,
=======
    sim_cfg = get_registered_experiment_config("l5_mixed_plan")
    if eval_cfg.eval_class =="AgentAwareEC":
        sim_cfg.env.data_generation_params.vectorize_lane = True
        eval_cfg.ego_only= True
    env, modality_shapes, eval_scenes, adjustment_plan = create_env(
        sim_cfg,
>>>>>>> 56a36856
        eval_cfg,
        device=device,
        skimp_rollout=skimp_rollout,
        compute_metrics=compute_metrics,
        seed=eval_cfg.seed
    )

    # eval loop
    obs_to_torch = eval_cfg.eval_class not in ["GroundTruth", "ReplayAction"]

    result_stats = None
    scene_i = 0
    eval_scenes = eval_cfg.eval_scenes

    while scene_i < eval_cfg.num_scenes_to_evaluate:
        scene_indices = eval_scenes[scene_i: scene_i + eval_cfg.num_scenes_per_batch]
        scene_i += eval_cfg.num_scenes_per_batch

        stats, info, renderings = rollout_episodes(
            env,
            rollout_policy,
            num_episodes=1,
            n_step_action=eval_cfg.n_step_action,
            render=render_to_video,
            skip_first_n=eval_cfg.skip_first_n,
            scene_indices=scene_indices,
            obs_to_torch=obs_to_torch,
            adjustment_plan= adjustment_plan,
        )

        print(info["scene_index"])
        print(stats)

        if result_stats is None:
            result_stats = stats
            result_stats["scene_index"] = np.array(info["scene_index"])
        else:
            for k in stats:
                result_stats[k] = np.concatenate([result_stats[k], stats[k]], axis=0)
            result_stats["scene_index"] = np.concatenate([result_stats["scene_index"], np.array(info["scene_index"])])

        with open(os.path.join(eval_cfg.results_dir, "stats.json"), "w+") as fp:
            stats_to_write = map_ndarray(result_stats, lambda x: x.tolist())
            json.dump(stats_to_write, fp)

        if render_to_video:
            for i, scene_images in enumerate(renderings[0]):
                video_dir = os.path.join(eval_cfg.results_dir, "videos/")
                writer = get_writer(os.path.join(
                    video_dir, "{}.mp4".format(info["scene_index"][i])), fps=10)
                print("video to {}".format(os.path.join(
                    video_dir, "{}.mp4".format(info["scene_index"][i]))))
                for im in scene_images:
                    writer.append_data(im)
                writer.close()

        if data_to_disk:
            dump_episode_buffer(
                info["buffer"],
                info["scene_index"],
                h5_path=eval_cfg.experience_hdf5_path
            )


def dump_episode_buffer(buffer, scene_index, h5_path):
    h5_file = h5py.File(h5_path, "a")

    for si, scene_buffer in zip(scene_index, buffer):
        for mk in scene_buffer:
            for k in scene_buffer[mk]:
                h5key = "/{}/{}/{}".format(si, mk, k)
                h5_file.create_dataset(h5key, data=scene_buffer[mk][k])
    h5_file.close()
    print("scene {} written to {}".format(scene_index, h5_path))


if __name__ == "__main__":
    parser = argparse.ArgumentParser()

    parser.add_argument(
        "--config_file",
        type=str,
        default=None,
        help="A json file containing evaluation configs"
    )

    parser.add_argument(
        "--env",
        type=str,
        choices=["nusc", "l5kit"],
        help="Which env to run evaluation in",
        required=True
    )

    parser.add_argument(
        "--eval_class",
        type=str,
        default=None,
        help="Optionally specify the evaluation class through argparse"
    )

    parser.add_argument(
        "--ckpt_dir",
        type=str,
        default=None,
        help="Directory to look for saved checkpoints"
    )

    parser.add_argument(
        "--results_root_dir",
        type=str,
        default=None,
        help="Directory to save results and videos"
    )

    parser.add_argument(
        "--dataset_path",
        type=str,
        default=None,
        help="Root directory of the dataset"
    )

    parser.add_argument(
        "--num_scenes_per_batch",
        type=int,
        default=None,
        help="Number of scenes to run concurrently (to accelerate eval)"
    )

    parser.add_argument(
        "--render",
        action="store_true",
        default=False,
        help="whether to render videos"
    )

    parser.add_argument(
        "--mode",
        type=str,
        default="evaluate_rollout",
        choices=["record_rollout", "evaluate_replay", "evaluate_rollout"],
        required=True
    )

    parser.add_argument(
        "--seed",
        type=int,
        default=None
    )

    parser.add_argument(
        "--prefix",
        type=str,
        default=None,
    )

    args = parser.parse_args()

    cfg = EvaluationConfig()

    if args.config_file is not None:
        external_cfg = json.load(open(args.config_file, "r"))
        cfg.update(**external_cfg)

    if args.eval_class is not None:
        cfg.eval_class = args.eval_class

    if args.ckpt_dir is not None:
        cfg.ckpt_dir = args.ckpt_dir

    if args.num_scenes_per_batch is not None:
        cfg.num_scenes_per_batch = args.num_scenes_per_batch

    if args.dataset_path is not None:
        cfg.dataset_path = args.dataset_path

    if cfg.name is None:
        cfg.name = cfg.eval_class

    if args.prefix is not None:
        cfg.name = args.prefix + cfg.name

    if args.seed is not None:
        cfg.seed = args.seed

    if args.results_root_dir is not None:
        cfg.results_dir = os.path.join(args.results_root_dir, cfg.name)

    cfg.env = args.env

    cfg.experience_hdf5_path = os.path.join(cfg.results_dir, "data.hdf5")

    for k in cfg[cfg.env]:  # copy env-specific config to the global-level
        cfg[k] = cfg[cfg.env][k]
    cfg.pop("nusc")
    cfg.pop("l5kit")

    data_to_disk = False
    skimp_rollout = False
    compute_metrics = False

    if args.mode == "record_rollout":
        data_to_disk = True
        skimp_rollout = True
        compute_metrics = False
    elif args.mode == "evaluate_replay":
        cfg.eval_class = "ReplayAction"
        cfg.n_step_action = 1
        data_to_disk = False
        skimp_rollout = False
        compute_metrics = True
    elif args.mode == "evaluate_rollout":
        data_to_disk = False
        skimp_rollout = False
        compute_metrics = True
    # compute_metrics = False
    cfg.lock()
    run_evaluation(
        cfg,
        save_cfg=args.mode == "record_rollout",
        data_to_disk=data_to_disk,
        skimp_rollout=skimp_rollout,
        compute_metrics=compute_metrics,
        render_to_video=args.render
    )<|MERGE_RESOLUTION|>--- conflicted
+++ resolved
@@ -52,7 +52,6 @@
 from tbsim.utils.experiment_utils import get_checkpoint
 from tbsim.utils.vis_utils import build_visualization_rasterizer_l5kit
 from imageio import get_writer
-<<<<<<< HEAD
 
 try:
     from Pplan.spline_planner import SplinePlanner
@@ -61,14 +60,6 @@
     print("Cannot import Pplan")
 
 
-=======
-from tbsim.utils.timer import Timers
-try:
-    from Pplan.spline_planner import SplinePlanner
-    from Pplan.trajectory_tree import TrajTree
-except:
-    print("Pplan not found")
->>>>>>> 56a36856
 class PolicyComposer(object):
     def __init__(self, eval_config, device, ckpt_dir="checkpoints/"):
         self.device = device
@@ -373,8 +364,7 @@
 
     metrics = dict()
     if compute_metrics:
-<<<<<<< HEAD
-        # modality_shapes = get_batch_utils().get_modality_shapes(exp_cfg)
+        modality_shapes = batch_utils().get_modality_shapes(exp_cfg)
         # ckpt_path, cfg_path = get_checkpoint("2761440", "69999_")
         # metric_cfg = get_experiment_config_from_file(cfg_path, locked=True)
         # metric_algo = EBMMetric.load_from_checkpoint(
@@ -382,17 +372,7 @@
         #     algo_config=metric_cfg.algo,
         #     modality_shapes=modality_shapes
         # ).eval().to(device)
-=======
-        ckpt_path, cfg_path = get_checkpoint("2761440", "69999_")
-        metric_cfg = get_experiment_config_from_file(cfg_path, locked=True)
-        metric_algo = EBMMetric.load_from_checkpoint(
-            checkpoint_path=ckpt_path,
-            algo_config=metric_cfg.algo,
-            modality_shapes=modality_shapes
-        ).eval().to(device)
-
-        base_noise = np.array(eval_cfg.perturb.std)
-        perturbations = dict()
+
         ckpt_path, config_path = get_checkpoint(
             ngc_job_id="2780940",  # aaplan_dynUnicycle_yrl0.1_roiFalse_gcTrue_rlayerlayer2_rlFalse
             ckpt_key="iter43000",
@@ -405,14 +385,6 @@
             algo_config=controller_cfg.algo,
             modality_shapes=modality_shapes
         ).to(device).eval()
-        # perturbations = {
-        #     "p=0.0": RandomPerturbation(std=base_noise * 0.0),
-        #     "p=0.1": RandomPerturbation(std=base_noise * 0.1),
-        #     "p=0.2": RandomPerturbation(std=base_noise * 0.2),
-        #     "p=0.5": RandomPerturbation(std=base_noise * 0.5),
-        #     "p=1.0": RandomPerturbation(std=base_noise * 1.0)
-        # }
->>>>>>> 56a36856
 
         metrics = dict(
             all_off_road_rate=EnvMetrics.OffRoadRate(),
@@ -432,14 +404,7 @@
         skimp_rollout=skimp_rollout,
     )
 
-<<<<<<< HEAD
     return env
-=======
-    # eval_scenes = [9058, 5232, 14153, 8173, 10314, 7027, 9812, 1090, 9453, 978, 10263, 874, 5563, 9613, 261, 2826, 2175, 9977, 6423, 1069, 1836, 8198, 5034, 6016, 2525, 927, 3634, 11806, 4911, 6192, 11641, 461, 142, 15493, 4919, 8494, 14572, 2402, 308, 1952, 13287, 15614, 6529, 12, 11543, 4558, 489, 6876, 15279, 6095, 5877, 8928, 10599, 16150, 11296, 9382, 13352, 1794, 16122, 12429, 15321, 8614, 12447, 4502, 13235, 2919, 15893, 12960, 7043, 9278, 952, 4699, 768, 13146, 8827, 16212, 10777, 15885, 11319, 9417, 14092, 14873, 6740, 11847, 15331, 15639, 11361, 14784, 13448, 10124, 4872, 3567, 5543, 2214, 7624, 10193, 7297, 1308, 3951, 14001]
-    eval_scenes=[489,1069, 1090, 2826, 4558]
-    adjustment_plan = {idx:{1:0,2:1,3:2,4:3,5:4} for idx in eval_scenes}
-    return env, modality_shapes, eval_scenes, adjustment_plan
->>>>>>> 56a36856
 
 
 def create_env_nusc(
@@ -520,7 +485,6 @@
         os.remove(eval_cfg.experience_hdf5_path)
 
     device = torch.device("cuda:0" if torch.cuda.is_available() else "cpu")
-<<<<<<< HEAD
     # create env
     if eval_cfg.env == "nusc":
         env_func = create_env_nusc
@@ -553,14 +517,6 @@
 
     env = env_func(
         exp_config,
-=======
-    sim_cfg = get_registered_experiment_config("l5_mixed_plan")
-    if eval_cfg.eval_class =="AgentAwareEC":
-        sim_cfg.env.data_generation_params.vectorize_lane = True
-        eval_cfg.ego_only= True
-    env, modality_shapes, eval_scenes, adjustment_plan = create_env(
-        sim_cfg,
->>>>>>> 56a36856
         eval_cfg,
         device=device,
         skimp_rollout=skimp_rollout,
@@ -587,8 +543,7 @@
             render=render_to_video,
             skip_first_n=eval_cfg.skip_first_n,
             scene_indices=scene_indices,
-            obs_to_torch=obs_to_torch,
-            adjustment_plan= adjustment_plan,
+            obs_to_torch=obs_to_torch
         )
 
         print(info["scene_index"])
