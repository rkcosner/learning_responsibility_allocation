"""A script for evaluating closed-loop simulation"""
import argparse
import shutil
from copy import deepcopy
import numpy as np
import json
import h5py
import random
from collections import defaultdict

from collections import OrderedDict
import os
import torch
from torch.utils.data import DataLoader

from l5kit.data import LocalDataManager, ChunkedDataset
from l5kit.dataset import EgoDataset
from l5kit.rasterization import build_rasterizer
from l5kit.kinematic import Perturbation

from tbsim.l5kit.vectorizer import build_vectorizer
from tbsim.algos.l5kit_algos import L5DiscreteVAETrafficModel, L5TrafficModel, L5VAETrafficModel, L5TrafficModelGC, SpatialPlanner, L5ECTrafficModel
from tbsim.algos.metric_algos import EBMMetric
from tbsim.algos.multiagent_algos import MATrafficModel
from tbsim.configs.registry import get_registered_experiment_config
from tbsim.configs.eval_configs import EvaluationConfig
from tbsim.envs.env_l5kit import EnvL5KitSimulation, BatchedEnv
from tbsim.envs.env_avdata import EnvUnifiedSimulation
from tbsim.utils.config_utils import translate_l5kit_cfg, get_experiment_config_from_file, translate_avdata_cfg
from tbsim.utils.env_utils import rollout_episodes
import tbsim.envs.env_metrics as EnvMetrics
<<<<<<< HEAD
from tbsim.policies.hardcoded import ReplayPolicy, GTPolicy
from avdata import AgentBatch, AgentType, UnifiedDataset
=======
from tbsim.policies.hardcoded import ReplayPolicy, GTPolicy, EC_sampling_controller
>>>>>>> 2c765ef9

from tbsim.policies.wrappers import (
    PolicyWrapper,
    HierarchicalWrapper,
    HierarchicalSamplerWrapper,
    RolloutWrapper,
    SamplingPolicyWrapper,
)

from tbsim.utils.tensor_utils import to_torch, to_numpy, map_ndarray
from tbsim.l5kit.l5_ego_dataset import EgoDatasetMixed, EgoReplayBufferMixed, ExperienceIterableWrapper
from tbsim.utils.experiment_utils import get_checkpoint
from tbsim.utils.vis_utils import build_visualization_rasterizer_l5kit
from imageio import get_writer
from tbsim.utils.timer import Timers

from Pplan.spline_planner import SplinePlanner
from Pplan.trajectory_tree import TrajTree
class PolicyComposer(object):
    def __init__(self, eval_config, modality_shapes, device, ckpt_dir="checkpoints/"):
        self.modality_shapes = modality_shapes
        self.device = device
        self.ckpt_dir = ckpt_dir
        self.eval_config = eval_config

    def get_policy(self):
        raise NotImplementedError


class ReplayAction(PolicyComposer):
    def get_policy(self, **kwargs):
        print("Loading action log from {}".format(self.eval_config.experience_hdf5_path))
        h5 = h5py.File(self.eval_config.experience_hdf5_path, "r")
        return ReplayPolicy(h5, self.device)


class GroundTruth(PolicyComposer):
    def get_policy(self, **kwargs):
        return GTPolicy(device=self.device)


class BC(PolicyComposer):
    def get_policy(self, **kwargs):
        policy_ckpt_path, policy_config_path = get_checkpoint(
            ngc_job_id="2775586",
            ckpt_key="iter73000",
            ckpt_root_dir=self.ckpt_dir,
        )
        policy_cfg = get_experiment_config_from_file(policy_config_path)
        policy = L5TrafficModel.load_from_checkpoint(
            policy_ckpt_path,
            algo_config=policy_cfg.algo,
            modality_shapes=self.modality_shapes,
        ).to(self.device).eval()
        return policy


class TrafficSim(PolicyComposer):
    def get_policy(self, **kwargs):
        policy_ckpt_path, policy_config_path = get_checkpoint(
            ngc_job_id="",
            ckpt_key="",
            ckpt_root_dir=self.ckpt_dir,
        )
        policy_cfg = get_experiment_config_from_file(policy_config_path)
        policy = L5VAETrafficModel.load_from_checkpoint(
            policy_ckpt_path,
            algo_config=policy_cfg.algo,
            modality_shapes=self.modality_shapes,
        ).to(self.device).eval()
        return policy


class TPP(PolicyComposer):
    def get_policy(self, **kwargs):
        policy_ckpt_path, policy_config_path = get_checkpoint(
            ngc_job_id="",
            ckpt_key="",
            ckpt_root_dir=self.ckpt_dir,
        )
        policy_cfg = get_experiment_config_from_file(policy_config_path)
        policy = L5DiscreteVAETrafficModel.load_from_checkpoint(
            policy_ckpt_path,
            algo_config=policy_cfg.algo,
            modality_shapes=self.modality_shapes,
        ).to(self.device).eval()
        policy = PolicyWrapper.wrap_controller(policy, sample=True)
        return policy


class GAN(PolicyComposer):
    def get_policy(self, **kwargs):
        policy_ckpt_path = "/home/danfeix/workspace/tbsim/gan_trained_models/test/run0/checkpoints/iter11999_ep0_egoADE1.41.ckpt"
        policy_config_path = "/home/danfeix/workspace/tbsim/gan_trained_models/test/run0/config.json"
        policy_cfg = get_experiment_config_from_file(policy_config_path)
        policy = GANTrafficModel.load_from_checkpoint(
            policy_ckpt_path,
            algo_config=policy_cfg.algo,
            modality_shapes=self.modality_shapes,
        ).to(self.device).eval()
        return policy


class Hierarchical(PolicyComposer):
    def _get_planner(self):
        planner_ckpt_path, planner_config_path = get_checkpoint(
            ngc_job_id="2573128",  # spatial_archresnet50_bs64_pcl1.0_pbl0.0_rlFalse
            ckpt_key="iter55999_",
            ckpt_root_dir=self.ckpt_dir
        )
        planner_cfg = get_experiment_config_from_file(planner_config_path)
        planner = SpatialPlanner.load_from_checkpoint(
            planner_ckpt_path,
            algo_config=planner_cfg.algo,
            modality_shapes=self.modality_shapes,
        ).to(self.device).eval()
        return planner

    def _get_controller(self):
        policy_ckpt_path, policy_config_path = get_checkpoint(
            # ngc_job_id="2596419",  # gc_clip_regyaw_dynUnicycle_decmlp128,128_decstateTrue_yrl1.0
            # ckpt_key="iter120999_",
            ngc_job_id="2732861",  # aaplan_dynUnicycle_yrl0.1_roiFalse_gcTrue_rlayerlayer2_rlFalse
            ckpt_key="iter20999",
            ckpt_root_dir=self.ckpt_dir
        )
        policy_cfg = get_experiment_config_from_file(policy_config_path)
        policy_cfg.lock()
        assert policy_cfg.algo.goal_conditional

        controller = MATrafficModel.load_from_checkpoint(
            policy_ckpt_path,
            algo_config=policy_cfg.algo,
            modality_shapes=self.modality_shapes
        ).to(self.device).eval()
        return controller

    def get_policy(self, **kwargs):
        planner = self._get_planner()
        controller = self._get_controller()
        planner = PolicyWrapper.wrap_planner(planner, mask_drivable=kwargs.get("mask_drivable"), sample=False)
        self.policy = HierarchicalWrapper(planner, controller)
        return self.policy


class HierAgentAware(Hierarchical):
    def _get_predictor(self):
        predictor_ckpt_path, predictor_config_path = get_checkpoint(
            ngc_job_id="2732861",  # aaplan_dynUnicycle_yrl0.1_roiFalse_gcTrue_rlayerlayer2_rlFalse
            ckpt_key="iter20999",
            ckpt_root_dir=self.ckpt_dir
        )
        predictor_cfg = get_experiment_config_from_file(predictor_config_path)

        predictor = MATrafficModel.load_from_checkpoint(
            predictor_ckpt_path,
            algo_config=predictor_cfg.algo,
            modality_shapes=self.modality_shapes
        ).to(self.device).eval()
        return predictor


    def get_policy(self, **kwargs):

        planner = self._get_planner()
        predictor = self._get_predictor()
        controller = predictor
        plan_sampler = PolicyWrapper.wrap_planner(
            planner,
            mask_drivable=kwargs.get("mask_drivable"),
            sample=True,
            num_plan_samples=kwargs.get("num_plan_samples"),
            clearance=3,
        )
        sampler = HierarchicalSamplerWrapper(plan_sampler, controller)

        self.policy = SamplingPolicyWrapper(ego_action_sampler=sampler, agent_traj_predictor=predictor)
        return self.policy

class HierAgentAwareCVAE(Hierarchical):

    def _get_controller(self):
        controller_ckpt_path, controller_config_path = get_checkpoint(
            ngc_job_id="2792906",  # aaplan_dynUnicycle_yrl0.1_roiFalse_gcTrue_rlayerlayer2_rlFalse
            ckpt_key="iter13000",
            ckpt_root_dir=self.ckpt_dir
        )
        controller_cfg = get_experiment_config_from_file(controller_config_path)

        controller = L5DiscreteVAETrafficModel.load_from_checkpoint(
            controller_ckpt_path,
            algo_config=controller_cfg.algo,
            modality_shapes=self.modality_shapes
        ).to(self.device).eval()
        return controller
    def _get_predictor(self):
        predictor_ckpt_path, predictor_config_path = get_checkpoint(
            ngc_job_id="2732861",  # aaplan_dynUnicycle_yrl0.1_roiFalse_gcTrue_rlayerlayer2_rlFalse
            ckpt_key="iter20999",
            ckpt_root_dir=self.ckpt_dir
        )
        predictor_cfg = get_experiment_config_from_file(predictor_config_path)

        predictor = MATrafficModel.load_from_checkpoint(
            predictor_ckpt_path,
            algo_config=predictor_cfg.algo,
            modality_shapes=self.modality_shapes
        ).to(self.device).eval()
        return predictor


    def get_policy(self, **kwargs):
        planner = self._get_planner()
        controller = self._get_controller()
        predictor = self._get_predictor()
        controller = PolicyWrapper.wrap_controller(
            controller,
            sample=True,
            num_action_samples=kwargs.get("num_action_samples")
        )

        sampler = HierarchicalWrapper(planner, controller)

        self.policy = SamplingPolicyWrapper(ego_action_sampler=sampler, agent_traj_predictor=predictor)
        return self.policy

class AgentAwareEC(Hierarchical):
    
    def _get_EC_predictor(self):
        EC_ckpt_path, EC_config_path = get_checkpoint(
            # ngc_job_id="2596419",  # gc_clip_regyaw_dynUnicycle_decmlp128,128_decstateTrue_yrl1.0
            # ckpt_key="iter120999_",
            ngc_job_id="2783997",  # aaplan_dynUnicycle_yrl0.1_roiFalse_gcTrue_rlayerlayer2_rlFalse
            ckpt_key="iter33000",
            ckpt_root_dir=self.ckpt_dir
        )
        EC_cfg = get_experiment_config_from_file(EC_config_path)
        

        EC_model = L5ECTrafficModel.load_from_checkpoint(
            EC_ckpt_path,
            algo_config=EC_cfg.algo,
            modality_shapes=self.modality_shapes
        ).to(self.device).eval()
        return EC_model

    def get_policy(self, **kwargs):
        planner = self._get_planner()
        EC_model = self._get_EC_predictor()
        ego_sampler = SplinePlanner(self.device, N_seg=planner.algo_config.future_num_frames+1)
        agent_planner = planner
        self.policy = EC_sampling_controller(ego_sampler=ego_sampler,EC_model=EC_model, agent_planner=agent_planner,device=self.device)
        return self.policy


class RandomPerturbation(object):
    def __init__(self, std: np.ndarray):
        assert std.shape == (3,) and np.all(std >= 0)
        self.std = std

    def perturb(self, obs):
        obs = dict(obs)
        target_traj = np.concatenate((obs["target_positions"], obs["target_yaws"]), axis=-1)
        std = np.ones_like(target_traj) * self.std[None, :]
        noise = np.random.normal(np.zeros_like(target_traj), std)
        target_traj += noise
        obs["target_positions"] = target_traj[..., :2]
        obs["target_yaws"] = target_traj[..., :1]
        return obs


def create_env_l5kit(
        eval_cfg,
        device,
        skimp_rollout=False,
        compute_metrics=True,
        seed=1
):
    os.environ["L5KIT_DATA_FOLDER"] = eval_cfg.dataset_path
    sim_cfg = get_registered_experiment_config("l5_mixed_plan")
    # sim_cfg.algo.step_time = 0.2
    # sim_cfg.algo.future_num_frames = 20

    dm = LocalDataManager(None)
    l5_config = translate_l5kit_cfg(sim_cfg)
    rasterizer = build_rasterizer(l5_config, dm)
    vectorizer = build_vectorizer(l5_config, dm)
    eval_zarr = ChunkedDataset(dm.require(sim_cfg.train.dataset_valid_key)).open()

    env_dataset = EgoDatasetMixed(l5_config, eval_zarr, vectorizer, rasterizer)
    modality_shapes = OrderedDict(image=[rasterizer.num_channels()] + list(sim_cfg.env.rasterizer.raster_size))

    l5_config = deepcopy(l5_config)
    l5_config["raster_params"]["raster_size"] = (1000, 1000)
    l5_config["raster_params"]["pixel_size"] = (0.1, 0.1)
    l5_config["raster_params"]["ego_center"] = (0.5, 0.5)
    render_rasterizer = build_visualization_rasterizer_l5kit(l5_config, LocalDataManager(None))
    sim_cfg.env.simulation.distance_th_far = 1e+5  # keep controlling everything
    sim_cfg.env.simulation.disable_new_agents = True
    sim_cfg.env.generate_agent_obs = True
    sim_cfg.env.simulation.distance_th_close = 30  # control everything within this bound
    sim_cfg.env.rasterizer.filter_agents_threshold = 0.8  # control everything that's above this confidence threshold

    metrics = dict()
    if compute_metrics:
        ckpt_path, cfg_path = get_checkpoint("2761440", "69999_")
        metric_cfg = get_experiment_config_from_file(cfg_path, locked=True)
        metric_algo = EBMMetric.load_from_checkpoint(
            checkpoint_path=ckpt_path,
            algo_config=metric_cfg.algo,
            modality_shapes=modality_shapes
        ).eval().to(device)

        base_noise = np.array(eval_cfg.perturb.std)
        perturbations = dict()
        # perturbations = {
        #     "p=0.0": RandomPerturbation(std=base_noise * 0.0),
        #     "p=0.1": RandomPerturbation(std=base_noise * 0.1),
        #     "p=0.2": RandomPerturbation(std=base_noise * 0.2),
        #     "p=0.5": RandomPerturbation(std=base_noise * 0.5),
        #     "p=1.0": RandomPerturbation(std=base_noise * 1.0)
        # }

        metrics = dict(
            all_off_road_rate=EnvMetrics.OffRoadRate(),
            all_collision_rate=EnvMetrics.CollisionRate(),
            # all_ebm_score=EnvMetrics.LearnedMetric(metric_algo=metric_algo, perturbations=perturbations)
        )

    env = EnvL5KitSimulation(
        sim_cfg.env,
        dataset=env_dataset,
        seed=seed,
        num_scenes=eval_cfg.num_scenes_per_batch,
        prediction_only=False,
        renderer=render_rasterizer,
        metrics=metrics,
        skimp_rollout=skimp_rollout,
    )

    eval_scenes = [9058, 5232, 14153, 8173, 10314, 7027, 9812, 1090, 9453, 978, 10263, 874, 5563, 9613, 261, 2826, 2175, 9977, 6423, 1069, 1836, 8198, 5034, 6016, 2525, 927, 3634, 11806, 4911, 6192, 11641, 461, 142, 15493, 4919, 8494, 14572, 2402, 308, 1952, 13287, 15614, 6529, 12, 11543, 4558, 489, 6876, 15279, 6095, 5877, 8928, 10599, 16150, 11296, 9382, 13352, 1794, 16122, 12429, 15321, 8614, 12447, 4502, 13235, 2919, 15893, 12960, 7043, 9278, 952, 4699, 768, 13146, 8827, 16212, 10777, 15885, 11319, 9417, 14092, 14873, 6740, 11847, 15331, 15639, 11361, 14784, 13448, 10124, 4872, 3567, 5543, 2214, 7624, 10193, 7297, 1308, 3951, 14001]
    return env, modality_shapes, eval_scenes, sim_cfg


def create_env_nusc(
        eval_cfg,
        device,
        skimp_rollout=False,
        compute_metrics=True,
        seed=1
):
    sim_cfg = get_registered_experiment_config("nusc_rasterized_plan")
    sim_cfg.algo.step_time = 0.5
    sim_cfg.algo.future_num_frames = 10
    sim_cfg.train.dataset_path = eval_cfg.dataset_path
    sim_cfg.env.simulation.num_simulation_steps = eval_cfg.num_simulation_steps
    sim_cfg.env.simulation.start_frame_index = sim_cfg.algo.history_num_frames + 1
    sim_cfg.lock()

    data_cfg = translate_avdata_cfg(sim_cfg)

    future_sec = data_cfg.future_num_frames * data_cfg.step_time
    history_sec = data_cfg.history_num_frames * data_cfg.step_time
    neighbor_distance = data_cfg.max_agents_distance
    kwargs = dict(
        desired_data=["nusc-val"],
        future_sec=(future_sec, future_sec),
        history_sec=(history_sec, history_sec),
        data_dirs={
            "nusc": data_cfg.dataset_path,
            "nusc_mini": data_cfg.dataset_path,
        },
        only_types=[AgentType.VEHICLE],
        agent_interaction_distances=defaultdict(lambda: neighbor_distance),
        incl_map=True,
        map_params={
            "px_per_m": int(1 / data_cfg.pixel_size),
            "map_size_px": data_cfg.raster_size,
        },
        num_workers=os.cpu_count(),
        desired_dt=data_cfg.step_time
    )
    print(kwargs)

    env_dataset = UnifiedDataset(**kwargs)

    env = EnvUnifiedSimulation(
        sim_cfg.env,
        dataset=env_dataset,
        seed=seed,
        num_scenes=eval_cfg.num_scenes_per_batch,
        prediction_only=False
    )

    modality_shapes = dict(image=(7 + data_cfg.history_num_frames + 1, data_cfg.pixel_size, data_cfg.pixel_size))
    eval_scenes = [0, 1, 2, 3, 4]

    return env, modality_shapes, eval_scenes, sim_cfg


def run_evaluation(eval_cfg, save_cfg, skimp_rollout, compute_metrics, data_to_disk, render_to_video):
    print(eval_cfg)

    # for reproducibility
    np.random.seed(0)
    random.seed(0)
    torch.manual_seed(eval_cfg.seed)
    torch.cuda.manual_seed(eval_cfg.seed)

    # basic setup
    print('saving results to {}'.format(eval_cfg.results_dir))
    os.makedirs(eval_cfg.results_dir, exist_ok=True)
    os.makedirs(os.path.join(eval_cfg.results_dir, "videos/"), exist_ok=True)
    os.makedirs(eval_cfg.ckpt_dir, exist_ok=True)
    if save_cfg:
        json.dump(eval_cfg, open(os.path.join(eval_cfg.results_dir, "config.json"), "w+"))
    if data_to_disk and os.path.exists(eval_cfg.experience_hdf5_path):
        os.remove(eval_cfg.experience_hdf5_path)

    device = torch.device("cuda:0" if torch.cuda.is_available() else "cpu")
<<<<<<< HEAD

    # create env
    if eval_cfg.env == "nusc":
        env_func = create_env_nusc
    elif eval_cfg.env == 'l5kit':
        env_func = create_env_l5kit
    else:
        raise NotImplementedError("{} is not a valid env".format(eval_cfg.env))

    env, modality_shapes, eval_scenes, sim_cfg = env_func(
=======
    sim_cfg = get_registered_experiment_config("l5_mixed_plan")
    if eval_cfg.eval_class =="AgentAwareEC":
        sim_cfg.env.data_generation_params.vectorize_lane = True
        eval_cfg.ego_only= True
    env, modality_shapes, eval_scenes = create_env(
        sim_cfg,
>>>>>>> 2c765ef9
        eval_cfg,
        device=device,
        skimp_rollout=skimp_rollout,
        compute_metrics=compute_metrics,
        seed=eval_cfg.seed
    )

    # create policy and rollout wrapper
    evaluation = eval(eval_cfg.eval_class)(eval_cfg, modality_shapes, device, ckpt_dir=eval_cfg.ckpt_dir)
    policy = evaluation.get_policy(**eval_cfg.policy)

    if eval_cfg.env == "nusc":
        rollout_policy = RolloutWrapper(agents_policy=policy)
    elif eval_cfg.ego_only:
        rollout_policy = RolloutWrapper(ego_policy=policy)
    else:
        rollout_policy = RolloutWrapper(ego_policy=policy, agents_policy=policy)

    # eval loop
    obs_to_torch = eval_cfg.eval_class not in ["GroundTruth", "ReplayAction"]

    result_stats = None
    scene_i = 0
    parallel_count = 0

    while scene_i < eval_cfg.num_scenes_to_evaluate:
        scene_indices = eval_scenes[scene_i: scene_i + eval_cfg.num_scenes_per_batch]
        if eval_cfg.parallel_simulation:
            parallel_count += 1
            if parallel_count == eval_cfg.num_parallel:
                parallel_count = 0
                scene_i += eval_cfg.num_scenes_per_batch
        else:
            scene_i += eval_cfg.num_scenes_per_batch

        stats, info, renderings = rollout_episodes(
            env,
            rollout_policy,
            num_episodes=1,
            n_step_action=eval_cfg.n_step_action,
            render=render_to_video,
            skip_first_n=eval_cfg.skip_first_n if eval_cfg.env != "nusc" else 0,
            scene_indices=scene_indices,
            obs_to_torch=obs_to_torch
        )

        print(info["scene_index"])
        print(stats)

        if result_stats is None:
            result_stats = stats
            result_stats["scene_index"] = np.array(info["scene_index"])
        else:
            for k in stats:
                result_stats[k] = np.concatenate([result_stats[k], stats[k]], axis=0)
            result_stats["scene_index"] = np.concatenate([result_stats["scene_index"], np.array(info["scene_index"])])

        with open(os.path.join(eval_cfg.results_dir, "stats.json"), "w+") as fp:
            stats_to_write = map_ndarray(result_stats, lambda x: x.tolist())
            json.dump(stats_to_write, fp)

        if render_to_video:
            for i, scene_images in enumerate(renderings[0]):
                video_dir = os.path.join(eval_cfg.results_dir, "videos/")
                writer = get_writer(os.path.join(
                    video_dir, "{}.mp4".format(info["scene_index"][i])), fps=10)
                print("video to {}".format(os.path.join(
                    video_dir, "{}.mp4".format(info["scene_index"][i]))))
                for im in scene_images:
                    writer.append_data(im)
                writer.close()

        if data_to_disk:
            dump_episode_buffer(
                info["buffer"],
                info["scene_index"],
                h5_path=eval_cfg.experience_hdf5_path
            )


def dump_episode_buffer(buffer, scene_index, h5_path):
    h5_file = h5py.File(h5_path, "a")

    for si, scene_buffer in zip(scene_index, buffer):
        for mk in scene_buffer:
            for k in scene_buffer[mk]:
                h5key = "/{}/{}/{}".format(si, mk, k)
                h5_file.create_dataset(h5key, data=scene_buffer[mk][k])
    h5_file.close()
    print("scene {} written to {}".format(scene_index, h5_path))


if __name__ == "__main__":
    parser = argparse.ArgumentParser()

    parser.add_argument(
        "--config_file",
        type=str,
        default=None,
        help="A json file containing evaluation configs"
    )

    parser.add_argument(
        "--eval_class",
        type=str,
        default=None,
        help="Optionally specify the evaluation class through argparse"
    )

    parser.add_argument(
        "--ckpt_dir",
        type=str,
        default=None,
        help="Directory to look for saved checkpoints"
    )

    parser.add_argument(
        "--results_root_dir",
        type=str,
        default=None,
        help="Directory to save results and videos"
    )

    parser.add_argument(
        "--dataset_path",
        type=str,
        default=None,
        help="Root directory of the dataset"
    )

    parser.add_argument(
        "--num_scenes_per_batch",
        type=int,
        default=None,
        help="Number of scenes to run concurrently (to accelerate eval)"
    )

    parser.add_argument(
        "--render",
        action="store_true",
        default=False,
        help="whether to render videos"
    )

    parser.add_argument(
        "--mode",
        type=str,
        default="evaluate_rollout",
        choices=["record_rollout", "evaluate_replay", "evaluate_rollout"],
        required=True
    )

    parser.add_argument(
        "--seed",
        type=int,
        default=None
    )

    parser.add_argument(
        "--prefix",
        type=str,
        default=None,
    )

    args = parser.parse_args()

    cfg = EvaluationConfig()

    if args.config_file is not None:
        external_cfg = json.load(open(args.config_file, "r"))
        cfg.update(**external_cfg)

    if args.eval_class is not None:
        cfg.eval_class = args.eval_class

    if args.ckpt_dir is not None:
        cfg.ckpt_dir = args.ckpt_dir

    if args.num_scenes_per_batch is not None:
        cfg.num_scenes_per_batch = args.num_scenes_per_batch

    if args.dataset_path is not None:
        cfg.dataset_path = args.dataset_path

    if cfg.name is None:
        cfg.name = cfg.eval_class

    if args.prefix is not None:
        cfg.name = args.prefix + cfg.name

    if args.seed is not None:
        cfg.seed = args.seed

    if args.results_root_dir is not None:
        cfg.results_dir = os.path.join(args.results_root_dir, cfg.name)
    cfg.experience_hdf5_path = os.path.join(cfg.results_dir, "data.hdf5")

    data_to_disk = False
    skimp_rollout = False
    compute_metrics = False

    if args.mode == "record_rollout":
        data_to_disk = True
        skimp_rollout = True
        compute_metrics = False
    elif args.mode == "evaluate_replay":
        cfg.eval_class = "ReplayAction"
        cfg.n_step_action = 1
        data_to_disk = False
        skimp_rollout = False
        compute_metrics = True
    elif args.mode == "evaluate_rollout":
        data_to_disk = False
        skimp_rollout = False
        compute_metrics = True
    # compute_metrics = False
    cfg.lock()
    run_evaluation(
        cfg,
        save_cfg=args.mode == "record_rollout",
        data_to_disk=data_to_disk,
        skimp_rollout=skimp_rollout,
        compute_metrics=compute_metrics,
        render_to_video=args.render
    )<|MERGE_RESOLUTION|>--- conflicted
+++ resolved
@@ -19,7 +19,15 @@
 from l5kit.kinematic import Perturbation
 
 from tbsim.l5kit.vectorizer import build_vectorizer
-from tbsim.algos.l5kit_algos import L5DiscreteVAETrafficModel, L5TrafficModel, L5VAETrafficModel, L5TrafficModelGC, SpatialPlanner, L5ECTrafficModel
+from tbsim.algos.l5kit_algos import (
+    L5TrafficModel,
+    L5VAETrafficModel,
+    L5TrafficModelGC,
+    SpatialPlanner,
+    GANTrafficModel,
+    L5DiscreteVAETrafficModel,
+    L5ECTrafficModel
+)
 from tbsim.algos.metric_algos import EBMMetric
 from tbsim.algos.multiagent_algos import MATrafficModel
 from tbsim.configs.registry import get_registered_experiment_config
@@ -29,12 +37,8 @@
 from tbsim.utils.config_utils import translate_l5kit_cfg, get_experiment_config_from_file, translate_avdata_cfg
 from tbsim.utils.env_utils import rollout_episodes
 import tbsim.envs.env_metrics as EnvMetrics
-<<<<<<< HEAD
-from tbsim.policies.hardcoded import ReplayPolicy, GTPolicy
+from tbsim.policies.hardcoded import ReplayPolicy, GTPolicy, EC_sampling_controller
 from avdata import AgentBatch, AgentType, UnifiedDataset
-=======
-from tbsim.policies.hardcoded import ReplayPolicy, GTPolicy, EC_sampling_controller
->>>>>>> 2c765ef9
 
 from tbsim.policies.wrappers import (
     PolicyWrapper,
@@ -196,9 +200,7 @@
         ).to(self.device).eval()
         return predictor
 
-
-    def get_policy(self, **kwargs):
-
+    def get_policy(self, **kwargs):
         planner = self._get_planner()
         predictor = self._get_predictor()
         controller = predictor
@@ -214,8 +216,8 @@
         self.policy = SamplingPolicyWrapper(ego_action_sampler=sampler, agent_traj_predictor=predictor)
         return self.policy
 
+
 class HierAgentAwareCVAE(Hierarchical):
-
     def _get_controller(self):
         controller_ckpt_path, controller_config_path = get_checkpoint(
             ngc_job_id="2792906",  # aaplan_dynUnicycle_yrl0.1_roiFalse_gcTrue_rlayerlayer2_rlFalse
@@ -262,7 +264,7 @@
         return self.policy
 
 class AgentAwareEC(Hierarchical):
-    
+
     def _get_EC_predictor(self):
         EC_ckpt_path, EC_config_path = get_checkpoint(
             # ngc_job_id="2596419",  # gc_clip_regyaw_dynUnicycle_decmlp128,128_decstateTrue_yrl1.0
@@ -272,7 +274,7 @@
             ckpt_root_dir=self.ckpt_dir
         )
         EC_cfg = get_experiment_config_from_file(EC_config_path)
-        
+
 
         EC_model = L5ECTrafficModel.load_from_checkpoint(
             EC_ckpt_path,
@@ -317,6 +319,9 @@
     sim_cfg = get_registered_experiment_config("l5_mixed_plan")
     # sim_cfg.algo.step_time = 0.2
     # sim_cfg.algo.future_num_frames = 20
+    if eval_cfg.eval_class =="AgentAwareEC":
+        sim_cfg.env.data_generation_params.vectorize_lane = True
+        eval_cfg.ego_only= True
 
     dm = LocalDataManager(None)
     l5_config = translate_l5kit_cfg(sim_cfg)
@@ -455,7 +460,6 @@
         os.remove(eval_cfg.experience_hdf5_path)
 
     device = torch.device("cuda:0" if torch.cuda.is_available() else "cpu")
-<<<<<<< HEAD
 
     # create env
     if eval_cfg.env == "nusc":
@@ -465,15 +469,8 @@
     else:
         raise NotImplementedError("{} is not a valid env".format(eval_cfg.env))
 
+
     env, modality_shapes, eval_scenes, sim_cfg = env_func(
-=======
-    sim_cfg = get_registered_experiment_config("l5_mixed_plan")
-    if eval_cfg.eval_class =="AgentAwareEC":
-        sim_cfg.env.data_generation_params.vectorize_lane = True
-        eval_cfg.ego_only= True
-    env, modality_shapes, eval_scenes = create_env(
-        sim_cfg,
->>>>>>> 2c765ef9
         eval_cfg,
         device=device,
         skimp_rollout=skimp_rollout,
