--- conflicted
+++ resolved
@@ -80,36 +80,6 @@
     model = algo_factory(algo_config=cfg.algo, modality_shapes=datamodule.modality_shapes, **model_kwargs)
 
     # Checkpointing
-<<<<<<< HEAD
-    assert cfg.train.save.every_n_steps > cfg.train.validation.every_n_steps, \
-        "checkpointing frequency needs to be greater than rollout frequency"
-    ckpt_ade_callback = pl.callbacks.ModelCheckpoint(
-        dirpath=ckpt_dir,
-        filename="iter{step}_ep{epoch}_simADE{rollout/metrics_ego_ADE:.2f}",
-        # explicitly spell out metric names, otherwise PL parses '/' in metric names to directories
-        auto_insert_metric_name=False,
-        save_top_k=cfg.train.save.best_k,  # save the best k models
-        monitor="rollout/metrics_ego_ADE",
-        mode="min",
-        every_n_train_steps=cfg.train.save.every_n_steps,
-        verbose=True,
-    )
-    assert cfg.train.save.every_n_steps > cfg.train.rollout.every_n_steps, \
-        "checkpointing frequency needs to be greater than rollout frequency"
-    ckpt_loss_callback = pl.callbacks.ModelCheckpoint(
-        dirpath=ckpt_dir,
-        filename="iter{step}_ep{epoch}_valLoss{val/losses_prediction_loss:.2f}",
-        # explicitly spell out metric names, otherwise PL parses '/' in metric names to directories
-        auto_insert_metric_name=False,
-        save_top_k=cfg.train.save.best_k,  # save the best k models
-        monitor="val/losses_prediction_loss",
-        mode="min",
-        every_n_train_steps=cfg.train.save.every_n_steps,
-        verbose=True,
-    )
-
-    train_callbacks.extend([ckpt_ade_callback, ckpt_loss_callback])
-=======
     if cfg.train.save.save_best_validation:
         assert cfg.train.validation.enabled
         assert cfg.train.save.every_n_steps > cfg.train.validation.every_n_steps, \
@@ -143,7 +113,6 @@
             verbose=True,
         )
         train_callbacks.append(ckpt_rollout_callback)
->>>>>>> cdfa75d4
 
     # Logging
     assert not (cfg.train.logging.log_tb and cfg.train.logging.log_wandb)
@@ -271,13 +240,10 @@
     if args.wandb_project_name is not None:
         default_config.train.logging.wandb_project_name = args.wandb_project_name
 
-<<<<<<< HEAD
-=======
     if args.debug:
         # Test policy rollout
         default_config.train.rollout.every_n_steps = 100
         default_config.train.rollout.num_episodes = 1
 
->>>>>>> cdfa75d4
     default_config.lock()  # Make config read-only
     main(default_config, auto_remove_exp_dir=args.remove_exp_dir, debug=args.debug)