--- conflicted
+++ resolved
@@ -38,16 +38,24 @@
     train_callbacks = []
 
     # Training Parallelism
-    assert cfg.train.parallel_strategy in ["dp", "ddp_spawn", None]  # TODO: look into other strategies
+    assert cfg.train.parallel_strategy in [
+        "dp",
+        "ddp_spawn",
+        None,
+    ]  # TODO: look into other strategies
     if not cfg.devices.num_gpus > 1:
         # Override strategy when training on a single GPU
         with cfg.train.unlocked():
             cfg.train.parallel_strategy = None
     if cfg.train.parallel_strategy in ["ddp_spawn"]:
         with cfg.train.training.unlocked():
-            cfg.train.training.batch_size = int(cfg.train.training.batch_size / cfg.devices.num_gpus)
+            cfg.train.training.batch_size = int(
+                cfg.train.training.batch_size / cfg.devices.num_gpus
+            )
         with cfg.train.validation.unlocked():
-            cfg.train.validation.batch_size = int(cfg.train.validation.batch_size / cfg.devices.num_gpus)
+            cfg.train.validation.batch_size = int(
+                cfg.train.validation.batch_size / cfg.devices.num_gpus
+            )
 
     # Dataset
     datamodule = datamodule_factory(
@@ -80,14 +88,9 @@
     )
 
     # Checkpointing
-<<<<<<< HEAD
     assert (
         cfg.train.save.every_n_steps > cfg.train.validation.every_n_steps
     ), "checkpointing frequency needs to be greater than rollout frequency"
-=======
-    assert cfg.train.save.every_n_steps > cfg.train.validation.every_n_steps, \
-        "checkpointing frequency needs to be greater than rollout frequency"
->>>>>>> 7b1497e6
     ckpt_ade_callback = pl.callbacks.ModelCheckpoint(
         dirpath=ckpt_dir,
         filename="iter{step}_ep{epoch}_simADE{rollout/metrics_ego_ADE:.2f}",
@@ -99,14 +102,9 @@
         every_n_train_steps=cfg.train.save.every_n_steps,
         verbose=True,
     )
-<<<<<<< HEAD
     assert (
         cfg.train.save.every_n_steps > cfg.train.rollout.every_n_steps
     ), "checkpointing frequency needs to be greater than rollout frequency"
-=======
-    assert cfg.train.save.every_n_steps > cfg.train.rollout.every_n_steps, \
-        "checkpointing frequency needs to be greater than rollout frequency"
->>>>>>> 7b1497e6
     ckpt_loss_callback = pl.callbacks.ModelCheckpoint(
         dirpath=ckpt_dir,
         filename="iter{step}_ep{epoch}_valLoss{val/losses_prediction_loss:.2f}",
@@ -127,7 +125,6 @@
         logger = None
         print("Debugging mode, suppress logging.")
     elif cfg.train.logging.log_tb:
-<<<<<<< HEAD
         logger = TensorBoardLogger(
             save_dir=root_dir, version=version_key, name=None, sub_dir="logs/"
         )
@@ -144,17 +141,6 @@
         # record the entire config on wandb
         logger.experiment.config.update(cfg.to_dict())
         logger.watch(model=model)
-=======
-        logger = TensorBoardLogger(save_dir=root_dir, version=version_key, name=None, sub_dir="logs/")
-        print("Tensorboard event will be saved at {}".format(logger.log_dir))
-    elif cfg.train.logging.log_wandb:
-        assert "WANDB_APIKEY" in os.environ, "Set api key by `export WANDB_APIKEY=<your-apikey>`"
-        apikey = os.environ["WANDB_APIKEY"]
-        wandb.login(key=apikey)
-        logger = WandbLogger(name=cfg.name, project=cfg.train.logging.wandb_project_name)
-        # record the entire config on wandb
-        logger.experiment.config.update(cfg.to_dict())
->>>>>>> 7b1497e6
     else:
         logger = None
         print("WARNING: not logging training stats")
@@ -177,7 +163,7 @@
         callbacks=train_callbacks,
         # device & distributed training setup
         gpus=cfg.devices.num_gpus,
-        strategy=cfg.train.parallel_strategy
+        strategy=cfg.train.parallel_strategy,
     )
 
     trainer.fit(model=model, datamodule=datamodule)
@@ -242,11 +228,8 @@
     )
 
     parser.add_argument(
-        "--debug",
-        action="store_true",
-        help="Debug mode, suppress wandb logging, etc."
-    )
-
+        "--debug", action="store_true", help="Debug mode, suppress wandb logging, etc."
+    )
 
     args = parser.parse_args()
 
